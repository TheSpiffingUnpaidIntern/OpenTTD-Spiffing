/*
 * This file is part of OpenTTD.
 * OpenTTD is free software; you can redistribute it and/or modify it under the terms of the GNU General Public License as published by the Free Software Foundation, version 2.
 * OpenTTD is distributed in the hope that it will be useful, but WITHOUT ANY WARRANTY; without even the implied warranty of MERCHANTABILITY or FITNESS FOR A PARTICULAR PURPOSE.
 * See the GNU General Public License for more details. You should have received a copy of the GNU General Public License along with OpenTTD. If not, see <http://www.gnu.org/licenses/>.
 */

/** @file graph_gui.cpp GUI that shows performance graphs. */

#include "stdafx.h"
#include "graph_gui.h"
#include "window_gui.h"
#include "company_base.h"
#include "company_gui.h"
#include "economy_func.h"
#include "cargotype.h"
#include "strings_func.h"
#include "window_func.h"
#include "date_func.h"
#include "gfx_func.h"
#include "core/geometry_func.hpp"
#include "currency.h"
#include "zoom_func.h"

#include "widgets/graph_widget.h"

#include "table/strings.h"
#include "table/sprites.h"
#include <math.h>

#include "safeguards.h"

/* Bitmasks of company and cargo indices that shouldn't be drawn. */
static CompanyMask _legend_excluded_companies;
static CargoTypes _legend_excluded_cargo;

/* Apparently these don't play well with enums. */
static const OverflowSafeInt64 INVALID_DATAPOINT(INT64_MAX); // Value used for a datapoint that shouldn't be drawn.
static const uint INVALID_DATAPOINT_POS = UINT_MAX;  // Used to determine if the previous point was drawn.

/****************/
/* GRAPH LEGEND */
/****************/

struct GraphLegendWindow : Window {
	GraphLegendWindow(WindowDesc *desc, WindowNumber window_number) : Window(desc)
	{
		this->InitNested(window_number);

		for (CompanyID c = COMPANY_FIRST; c < MAX_COMPANIES; c++) {
			if (!_legend_excluded_companies.at(c)) this->LowerWidget(c + WID_GL_FIRST_COMPANY);

			this->OnInvalidateData(c);
		}
	}

	void DrawWidget(const Rect &r, int widget) const override
	{
		if (!IsInsideMM(widget, WID_GL_FIRST_COMPANY, MAX_COMPANIES + WID_GL_FIRST_COMPANY)) return;

		CompanyID cid = (CompanyID)(widget - WID_GL_FIRST_COMPANY);

		if (!Company::IsValidID(cid)) return;

		bool rtl = _current_text_dir == TD_RTL;

		const Rect ir = r.Shrink(WidgetDimensions::scaled.framerect);
		Dimension d = GetSpriteSize(SPR_COMPANY_ICON);
		DrawCompanyIcon(cid, rtl ? ir.right - d.width : ir.left, CenterBounds(ir.top, ir.bottom, d.height));

		const Rect tr = ir.Indent(d.width + WidgetDimensions::scaled.hsep_normal, rtl);
		SetDParam(0, cid);
		SetDParam(1, cid);
<<<<<<< HEAD
		DrawString(r.left + (rtl ? (uint)WD_FRAMERECT_LEFT : (d.width + ScaleGUITrad(4))), r.right - (rtl ? (d.width + ScaleGUITrad(4)) : (uint)WD_FRAMERECT_RIGHT), CenterBounds(r.top, r.bottom, FONT_HEIGHT_NORMAL), STR_COMPANY_NAME_COMPANY_NUM, _legend_excluded_companies.at(cid) ? TC_BLACK : TC_WHITE);
=======
		DrawString(tr.left, tr.right, CenterBounds(tr.top, tr.bottom, FONT_HEIGHT_NORMAL), STR_COMPANY_NAME_COMPANY_NUM, HasBit(_legend_excluded_companies, cid) ? TC_BLACK : TC_WHITE);
>>>>>>> 2ebc601d
	}

	void OnClick(Point pt, int widget, int click_count) override
	{
		if (!IsInsideMM(widget, WID_GL_FIRST_COMPANY, MAX_COMPANIES + WID_GL_FIRST_COMPANY)) return;

		_legend_excluded_companies.toggle(widget - WID_GL_FIRST_COMPANY);
		this->ToggleWidgetLoweredState(widget);
		this->SetDirty();
		InvalidateWindowData(WC_INCOME_GRAPH, 0);
		InvalidateWindowData(WC_OPERATING_PROFIT, 0);
		InvalidateWindowData(WC_DELIVERED_CARGO, 0);
		InvalidateWindowData(WC_PERFORMANCE_HISTORY, 0);
		InvalidateWindowData(WC_COMPANY_VALUE, 0);
	}

	/**
	 * Some data on this window has become invalid.
	 * @param data Information about the changed data.
	 * @param gui_scope Whether the call is done from GUI scope. You may not do everything when not in GUI scope. See #InvalidateWindowData() for details.
	 */
	void OnInvalidateData(int data = 0, bool gui_scope = true) override
	{
		if (!gui_scope) return;
		if (Company::IsValidID(data)) return;

		_legend_excluded_companies.set(data);
		this->RaiseWidget(data + WID_GL_FIRST_COMPANY);
	}
};

/**
 * Construct a vertical list of buttons, one for each company.
 * @param biggest_index Storage for collecting the biggest index used in the returned tree.
 * @return Panel with company buttons.
 * @post \c *biggest_index contains the largest used index in the tree.
 */
static NWidgetBase *MakeNWidgetCompanyLines(int *biggest_index)
{
	NWidgetVertical *vert = new NWidgetVertical(NC_EQUALSIZE);
	vert->SetPadding(2, 2, 2, 2);
	uint sprite_height = GetSpriteSize(SPR_COMPANY_ICON, nullptr, ZOOM_LVL_OUT_4X).height;

	for (int widnum = WID_GL_FIRST_COMPANY; widnum <= WID_GL_LAST_COMPANY; widnum++) {
		NWidgetBackground *panel = new NWidgetBackground(WWT_PANEL, COLOUR_BROWN, widnum);
		panel->SetMinimalSize(246, sprite_height + WidgetDimensions::unscaled.framerect.Vertical());
		panel->SetMinimalTextLines(1, WidgetDimensions::unscaled.framerect.Vertical(), FS_NORMAL);
		panel->SetFill(1, 1);
		panel->SetDataTip(0x0, STR_GRAPH_KEY_COMPANY_SELECTION_TOOLTIP);
		vert->Add(panel);
	}
	*biggest_index = WID_GL_LAST_COMPANY;
	return vert;
}

static const NWidgetPart _nested_graph_legend_widgets[] = {
	NWidget(NWID_HORIZONTAL),
		NWidget(WWT_CLOSEBOX, COLOUR_BROWN),
		NWidget(WWT_CAPTION, COLOUR_BROWN), SetDataTip(STR_GRAPH_KEY_CAPTION, STR_TOOLTIP_WINDOW_TITLE_DRAG_THIS),
		NWidget(WWT_SHADEBOX, COLOUR_BROWN),
		NWidget(WWT_STICKYBOX, COLOUR_BROWN),
	EndContainer(),
	NWidget(WWT_PANEL, COLOUR_BROWN, WID_GL_BACKGROUND),
		NWidgetFunction(MakeNWidgetCompanyLines),
	EndContainer(),
};

static WindowDesc _graph_legend_desc(
	WDP_AUTO, "graph_legend", 0, 0,
	WC_GRAPH_LEGEND, WC_NONE,
	0,
	_nested_graph_legend_widgets, lengthof(_nested_graph_legend_widgets)
);

static void ShowGraphLegend()
{
	AllocateWindowDescFront<GraphLegendWindow>(&_graph_legend_desc, 0);
}

/** Contains the interval of a graph's data. */
struct ValuesInterval {
	OverflowSafeInt64 highest; ///< Highest value of this interval. Must be zero or greater.
	OverflowSafeInt64 lowest;  ///< Lowest value of this interval. Must be zero or less.
};

/******************/
/* BASE OF GRAPHS */
/*****************/

struct BaseGraphWindow : Window {
protected:
	static const int GRAPH_MAX_DATASETS     =  (int)MAX_COMPANIES > (int)NUM_CARGO? (int)MAX_COMPANIES : (int)NUM_CARGO;
	static const int GRAPH_BASE_COLOUR      =  GREY_SCALE(2);
	static const int GRAPH_GRID_COLOUR      =  GREY_SCALE(3);
	static const int GRAPH_AXIS_LINE_COLOUR =  GREY_SCALE(1);
	static const int GRAPH_ZERO_LINE_COLOUR =  GREY_SCALE(8);
	static const int GRAPH_YEAR_LINE_COLOUR =  GREY_SCALE(5);
	static const int GRAPH_NUM_MONTHS       =  24; ///< Number of months displayed in the graph.

	static const TextColour GRAPH_AXIS_LABEL_COLOUR = TC_BLACK; ///< colour of the graph axis label.

	static const int MIN_GRAPH_NUM_LINES_Y  =   9; ///< Minimal number of horizontal lines to draw.
	static const int MIN_GRID_PIXEL_SIZE    =  20; ///< Minimum distance between graph lines.

	Bitset<GRAPH_MAX_DATASETS> excluded_data; ///< bitmask of the datasets that shouldn't be displayed.
	int num_dataset;
	byte num_on_x_axis;
	byte num_vert_lines;

	/* The starting month and year that values are plotted against. If month is
	 * 0xFF, use x_values_start and x_values_increment below instead. */
	byte month;
	Year year;

	/* These values are used if the graph is being plotted against values
	 * rather than the dates specified by month and year. */
	uint16 x_values_start;
	uint16 x_values_increment;

	int graph_widget;
	StringID format_str_y_axis;
	byte colours[GRAPH_MAX_DATASETS];
	OverflowSafeInt64 cost[GRAPH_MAX_DATASETS][GRAPH_NUM_MONTHS]; ///< Stored costs for the last #GRAPH_NUM_MONTHS months

	/**
	 * Get the interval that contains the graph's data. Excluded data is ignored to show smaller values in
	 * better detail when disabling higher ones.
	 * @param num_hori_lines Number of horizontal lines to be drawn.
	 * @return Highest and lowest values of the graph (ignoring disabled data).
	 */
	ValuesInterval GetValuesInterval(int num_hori_lines) const
	{
		assert(num_hori_lines > 0);

		ValuesInterval current_interval;
		current_interval.highest = INT64_MIN;
		current_interval.lowest  = INT64_MAX;

		for (int i = 0; i < this->num_dataset; i++) {
			if (this->excluded_data.at(i)) continue;
			for (int j = 0; j < this->num_on_x_axis; j++) {
				OverflowSafeInt64 datapoint = this->cost[i][j];

				if (datapoint != INVALID_DATAPOINT) {
					current_interval.highest = std::max(current_interval.highest, datapoint);
					current_interval.lowest  = std::min(current_interval.lowest, datapoint);
				}
			}
		}

		/* Prevent showing values too close to the graph limits. */
		current_interval.highest = (11 * current_interval.highest) / 10;
		current_interval.lowest =  (11 * current_interval.lowest) / 10;

		/* Always include zero in the shown range. */
		double abs_lower  = (current_interval.lowest > 0) ? 0 : (double)abs(current_interval.lowest);
		double abs_higher = (current_interval.highest < 0) ? 0 : (double)current_interval.highest;

		int num_pos_grids;
		int64 grid_size;

		if (abs_lower != 0 || abs_higher != 0) {
			/* The number of grids to reserve for the positive part is: */
			num_pos_grids = (int)floor(0.5 + num_hori_lines * abs_higher / (abs_higher + abs_lower));

			/* If there are any positive or negative values, force that they have at least one grid. */
			if (num_pos_grids == 0 && abs_higher != 0) num_pos_grids++;
			if (num_pos_grids == num_hori_lines && abs_lower != 0) num_pos_grids--;

			/* Get the required grid size for each side and use the maximum one. */
			int64 grid_size_higher = (abs_higher > 0) ? ((int64)abs_higher + num_pos_grids - 1) / num_pos_grids : 0;
			int64 grid_size_lower = (abs_lower > 0) ? ((int64)abs_lower + num_hori_lines - num_pos_grids - 1) / (num_hori_lines - num_pos_grids) : 0;
			grid_size = std::max(grid_size_higher, grid_size_lower);
		} else {
			/* If both values are zero, show an empty graph. */
			num_pos_grids = num_hori_lines / 2;
			grid_size = 1;
		}

		current_interval.highest = num_pos_grids * grid_size;
		current_interval.lowest = -(num_hori_lines - num_pos_grids) * grid_size;
		return current_interval;
	}

	/**
	 * Get width for Y labels.
	 * @param current_interval Interval that contains all of the graph data.
	 * @param num_hori_lines Number of horizontal lines to be drawn.
	 */
	uint GetYLabelWidth(ValuesInterval current_interval, int num_hori_lines) const
	{
		/* draw text strings on the y axis */
		int64 y_label = current_interval.highest;
		int64 y_label_separation = (current_interval.highest - current_interval.lowest) / num_hori_lines;

		uint max_width = 0;

		for (int i = 0; i < (num_hori_lines + 1); i++) {
			SetDParam(0, this->format_str_y_axis);
			SetDParam(1, y_label);
			Dimension d = GetStringBoundingBox(STR_GRAPH_Y_LABEL);
			if (d.width > max_width) max_width = d.width;

			y_label -= y_label_separation;
		}

		return max_width;
	}

	/**
	 * Actually draw the graph.
	 * @param r the rectangle of the data field of the graph
	 */
	void DrawGraph(Rect r) const
	{
		uint x, y;               ///< Reused whenever x and y coordinates are needed.
		ValuesInterval interval; ///< Interval that contains all of the graph data.
		int x_axis_offset;       ///< Distance from the top of the graph to the x axis.

		/* the colours and cost array of GraphDrawer must accommodate
		 * both values for cargo and companies. So if any are higher, quit */
		static_assert(GRAPH_MAX_DATASETS >= (int)NUM_CARGO && GRAPH_MAX_DATASETS >= (int)MAX_COMPANIES);
		assert(this->num_vert_lines > 0);

		/* Rect r will be adjusted to contain just the graph, with labels being
		 * placed outside the area. */
		r.top    += ScaleGUITrad(5) + GetCharacterHeight(FS_SMALL) / 2;
		r.bottom -= (this->month == 0xFF ? 1 : 2) * GetCharacterHeight(FS_SMALL) + ScaleGUITrad(4);
		r.left   += ScaleGUITrad(9);
		r.right  -= ScaleGUITrad(5);

		/* Initial number of horizontal lines. */
		int num_hori_lines = 160 / ScaleGUITrad(MIN_GRID_PIXEL_SIZE);
		/* For the rest of the height, the number of horizontal lines will increase more slowly. */
		int resize = (r.bottom - r.top - 160) / (2 * ScaleGUITrad(MIN_GRID_PIXEL_SIZE));
		if (resize > 0) num_hori_lines += resize;

		interval = GetValuesInterval(num_hori_lines);

		int label_width = GetYLabelWidth(interval, num_hori_lines);

		r.left += label_width;

		int x_sep = (r.right - r.left) / this->num_vert_lines;
		int y_sep = (r.bottom - r.top) / num_hori_lines;

		/* Redetermine right and bottom edge of graph to fit with the integer
		 * separation values. */
		r.right = r.left + x_sep * this->num_vert_lines;
		r.bottom = r.top + y_sep * num_hori_lines;

		OverflowSafeInt64 interval_size = interval.highest + abs(interval.lowest);
		/* Where to draw the X axis. Use floating point to avoid overflowing and results of zero. */
		x_axis_offset = (int)((r.bottom - r.top) * (double)interval.highest / (double)interval_size);

		/* Draw the background of the graph itself. */
		GfxFillRect(r.left, r.top, r.right, r.bottom, GRAPH_BASE_COLOUR);

		/* Draw the vertical grid lines. */

		/* Don't draw the first line, as that's where the axis will be. */
		x = r.left + x_sep;

		for (int i = 0; i < this->num_vert_lines; i++) {
			GfxFillRect(x, r.top, x, r.bottom, GRAPH_GRID_COLOUR);
			x += x_sep;
		}

		/* Draw the horizontal grid lines. */
		y = r.bottom;

		for (int i = 0; i < (num_hori_lines + 1); i++) {
			GfxFillRect(r.left - ScaleGUITrad(3), y, r.left - 1, y, GRAPH_AXIS_LINE_COLOUR);
			GfxFillRect(r.left, y, r.right, y, GRAPH_GRID_COLOUR);
			y -= y_sep;
		}

		/* Draw the y axis. */
		GfxFillRect(r.left, r.top, r.left, r.bottom, GRAPH_AXIS_LINE_COLOUR);

		/* Draw the x axis. */
		y = x_axis_offset + r.top;
		GfxFillRect(r.left, y, r.right, y, GRAPH_ZERO_LINE_COLOUR);

		/* Find the largest value that will be drawn. */
		if (this->num_on_x_axis == 0) return;

		assert(this->num_on_x_axis > 0);
		assert(this->num_dataset > 0);

		/* draw text strings on the y axis */
		int64 y_label = interval.highest;
		int64 y_label_separation = abs(interval.highest - interval.lowest) / num_hori_lines;

		y = r.top - GetCharacterHeight(FS_SMALL) / 2;

		for (int i = 0; i < (num_hori_lines + 1); i++) {
			SetDParam(0, this->format_str_y_axis);
			SetDParam(1, y_label);
			DrawString(r.left - label_width - ScaleGUITrad(4), r.left - ScaleGUITrad(4), y, STR_GRAPH_Y_LABEL, GRAPH_AXIS_LABEL_COLOUR, SA_RIGHT);

			y_label -= y_label_separation;
			y += y_sep;
		}

		/* Draw x-axis labels and markings for graphs based on financial quarters and years.  */
		if (this->month != 0xFF) {
			x = r.left;
			y = r.bottom + ScaleGUITrad(2);
			byte month = this->month;
			Year year  = this->year;
			for (int i = 0; i < this->num_on_x_axis; i++) {
				SetDParam(0, month + STR_MONTH_ABBREV_JAN);
				SetDParam(1, year);
				DrawStringMultiLine(x, x + x_sep, y, this->height, month == 0 ? STR_GRAPH_X_LABEL_MONTH_YEAR : STR_GRAPH_X_LABEL_MONTH, GRAPH_AXIS_LABEL_COLOUR, SA_LEFT);

				month += 3;
				if (month >= 12) {
					month = 0;
					year++;

					/* Draw a lighter grid line between years. Top and bottom adjustments ensure we don't draw over top and bottom horizontal grid lines. */
					GfxFillRect(x + x_sep, r.top + 1, x + x_sep, r.bottom - 1, GRAPH_YEAR_LINE_COLOUR);
				}
				x += x_sep;
			}
		} else {
			/* Draw x-axis labels for graphs not based on quarterly performance (cargo payment rates). */
			x = r.left;
			y = r.bottom + ScaleGUITrad(2);
			uint16 label = this->x_values_start;

			for (int i = 0; i < this->num_on_x_axis; i++) {
				SetDParam(0, label);
				DrawString(x + 1, x + x_sep - 1, y, STR_GRAPH_Y_LABEL_NUMBER, GRAPH_AXIS_LABEL_COLOUR, SA_HOR_CENTER);

				label += this->x_values_increment;
				x += x_sep;
			}
		}

		/* draw lines and dots */
		uint linewidth = _settings_client.gui.graph_line_thickness;
		uint pointoffs1 = (linewidth + 1) / 2;
		uint pointoffs2 = linewidth + 1 - pointoffs1;
		for (int i = 0; i < this->num_dataset; i++) {
			if (!this->excluded_data.at(i)) {
				/* Centre the dot between the grid lines. */
				x = r.left + (x_sep / 2);

				byte colour  = this->colours[i];
				uint prev_x = INVALID_DATAPOINT_POS;
				uint prev_y = INVALID_DATAPOINT_POS;

				for (int j = 0; j < this->num_on_x_axis; j++) {
					OverflowSafeInt64 datapoint = this->cost[i][j];

					if (datapoint != INVALID_DATAPOINT) {
						/*
						 * Check whether we need to reduce the 'accuracy' of the
						 * datapoint value and the highest value to split overflows.
						 * And when 'drawing' 'one million' or 'one million and one'
						 * there is no significant difference, so the least
						 * significant bits can just be removed.
						 *
						 * If there are more bits needed than would fit in a 32 bits
						 * integer, so at about 31 bits because of the sign bit, the
						 * least significant bits are removed.
						 */
						int mult_range = FindLastBit(x_axis_offset) + FindLastBit(abs(datapoint));
						int reduce_range = std::max(mult_range - 31, 0);

						/* Handle negative values differently (don't shift sign) */
						if (datapoint < 0) {
							datapoint = -(abs(datapoint) >> reduce_range);
						} else {
							datapoint >>= reduce_range;
						}
						y = r.top + x_axis_offset - ((r.bottom - r.top) * datapoint) / (interval_size >> reduce_range);

						/* Draw the point. */
						GfxFillRect(x - pointoffs1, y - pointoffs1, x + pointoffs2, y + pointoffs2, colour);

						/* Draw the line connected to the previous point. */
						if (prev_x != INVALID_DATAPOINT_POS) GfxDrawLine(prev_x, prev_y, x, y, colour, linewidth);

						prev_x = x;
						prev_y = y;
					} else {
						prev_x = INVALID_DATAPOINT_POS;
						prev_y = INVALID_DATAPOINT_POS;
					}

					x += x_sep;
				}
			}
		}
	}


	BaseGraphWindow(WindowDesc *desc, int widget, StringID format_str_y_axis) :
			Window(desc),
			format_str_y_axis(format_str_y_axis)
	{
		SetWindowDirty(WC_GRAPH_LEGEND, 0);
		this->num_vert_lines = 24;
		this->graph_widget = widget;
	}

	void InitializeWindow(WindowNumber number)
	{
		/* Initialise the dataset */
		this->UpdateStatistics(true);

		this->InitNested(number);
	}

public:
	void UpdateWidgetSize(int widget, Dimension *size, const Dimension &padding, Dimension *fill, Dimension *resize) override
	{
		if (widget != this->graph_widget) return;

		uint x_label_width = 0;

		/* Draw x-axis labels and markings for graphs based on financial quarters and years.  */
		if (this->month != 0xFF) {
			byte month = this->month;
			Year year  = this->year;
			for (int i = 0; i < this->num_on_x_axis; i++) {
				SetDParam(0, month + STR_MONTH_ABBREV_JAN);
				SetDParam(1, year);
				x_label_width = std::max(x_label_width, GetStringBoundingBox(month == 0 ? STR_GRAPH_X_LABEL_MONTH_YEAR : STR_GRAPH_X_LABEL_MONTH).width);

				month += 3;
				if (month >= 12) {
					month = 0;
					year++;
				}
			}
		} else {
			/* Draw x-axis labels for graphs not based on quarterly performance (cargo payment rates). */
			SetDParamMaxValue(0, this->x_values_start + this->num_on_x_axis * this->x_values_increment, 0, FS_SMALL);
			x_label_width = GetStringBoundingBox(STR_GRAPH_Y_LABEL_NUMBER).width;
		}

		SetDParam(0, this->format_str_y_axis);
		SetDParam(1, INT64_MAX);
		uint y_label_width = GetStringBoundingBox(STR_GRAPH_Y_LABEL).width;

		size->width  = std::max<uint>(size->width,  ScaleGUITrad(5) + y_label_width + this->num_on_x_axis * (x_label_width + ScaleGUITrad(5)) + ScaleGUITrad(9));
		size->height = std::max<uint>(size->height, ScaleGUITrad(5) + (1 + MIN_GRAPH_NUM_LINES_Y * 2 + (this->month != 0xFF ? 3 : 1)) * FONT_HEIGHT_SMALL + ScaleGUITrad(4));
		size->height = std::max<uint>(size->height, size->width / 3);
	}

	void DrawWidget(const Rect &r, int widget) const override
	{
		if (widget != this->graph_widget) return;

		DrawGraph(r);
	}

	virtual OverflowSafeInt64 GetGraphData(const Company *c, int j)
	{
		return INVALID_DATAPOINT;
	}

	void OnClick(Point pt, int widget, int click_count) override
	{
		/* Clicked on legend? */
		if (widget == WID_CV_KEY_BUTTON) ShowGraphLegend();
	}

	void OnGameTick() override
	{
		this->UpdateStatistics(false);
	}

	/**
	 * Some data on this window has become invalid.
	 * @param data Information about the changed data.
	 * @param gui_scope Whether the call is done from GUI scope. You may not do everything when not in GUI scope. See #InvalidateWindowData() for details.
	 */
	void OnInvalidateData(int data = 0, bool gui_scope = true) override
	{
		if (!gui_scope) return;
		this->UpdateStatistics(true);
	}

	/**
	 * Update the statistics.
	 * @param initialize Initialize the data structure.
	 */
	void UpdateStatistics(bool initialize)
	{
		CompanyMask excluded_companies = _legend_excluded_companies;

		/* Exclude the companies which aren't valid */
		for (CompanyID c = COMPANY_FIRST; c < MAX_COMPANIES; c++) {
			if (!Company::IsValidID(c)) excluded_companies.set(c);
		}

		byte nums = 0;
		for (const Company *c : Company::Iterate()) {
			nums = std::min(this->num_vert_lines, std::max(nums, c->num_valid_stat_ent));
		}

		int mo = (_cur_month / 3 - nums) * 3;
		int yr = _cur_year;
		while (mo < 0) {
			yr--;
			mo += 12;
		}

		if (!initialize && this->excluded_data == excluded_companies && this->num_on_x_axis == nums &&
				this->year == yr && this->month == mo) {
			/* There's no reason to get new stats */
			return;
		}

		this->excluded_data = excluded_companies;
		this->num_on_x_axis = nums;
		this->year = yr;
		this->month = mo;

		int numd = 0;
		for (CompanyID k = COMPANY_FIRST; k < MAX_COMPANIES; k++) {
			const Company *c = Company::GetIfValid(k);
			if (c != nullptr) {
				this->colours[numd] = _colour_gradient[c->colour][6];
				for (int j = this->num_on_x_axis, i = 0; --j >= 0;) {
					this->cost[numd][i] = (j >= c->num_valid_stat_ent) ? INVALID_DATAPOINT : GetGraphData(c, j);
					i++;
				}
			}
			numd++;
		}

		this->num_dataset = numd;
	}
};


/********************/
/* OPERATING PROFIT */
/********************/

struct OperatingProfitGraphWindow : BaseGraphWindow {
	OperatingProfitGraphWindow(WindowDesc *desc, WindowNumber window_number) :
			BaseGraphWindow(desc, WID_CV_GRAPH, STR_JUST_CURRENCY_SHORT)
	{
		this->InitializeWindow(window_number);
	}

	OverflowSafeInt64 GetGraphData(const Company *c, int j) override
	{
		return c->old_economy[j].income + c->old_economy[j].expenses;
	}
};

static const NWidgetPart _nested_operating_profit_widgets[] = {
	NWidget(NWID_HORIZONTAL),
		NWidget(WWT_CLOSEBOX, COLOUR_BROWN),
		NWidget(WWT_CAPTION, COLOUR_BROWN), SetDataTip(STR_GRAPH_OPERATING_PROFIT_CAPTION, STR_TOOLTIP_WINDOW_TITLE_DRAG_THIS),
		NWidget(WWT_PUSHTXTBTN, COLOUR_BROWN, WID_CV_KEY_BUTTON), SetMinimalSize(50, 0), SetMinimalTextLines(1, WidgetDimensions::unscaled.framerect.Vertical() + 2), SetDataTip(STR_GRAPH_KEY_BUTTON, STR_GRAPH_KEY_TOOLTIP),
		NWidget(WWT_SHADEBOX, COLOUR_BROWN),
		NWidget(WWT_DEFSIZEBOX, COLOUR_BROWN),
		NWidget(WWT_STICKYBOX, COLOUR_BROWN),
	EndContainer(),
	NWidget(WWT_PANEL, COLOUR_BROWN, WID_CV_BACKGROUND),
		NWidget(NWID_HORIZONTAL),
			NWidget(WWT_EMPTY, COLOUR_BROWN, WID_CV_GRAPH), SetMinimalSize(576, 160), SetFill(1, 1), SetResize(1, 1),
			NWidget(NWID_VERTICAL),
				NWidget(NWID_SPACER), SetFill(0, 1), SetResize(0, 1),
				NWidget(WWT_RESIZEBOX, COLOUR_BROWN, WID_CV_RESIZE),
			EndContainer(),
		EndContainer(),
	EndContainer(),
};

static WindowDesc _operating_profit_desc(
	WDP_AUTO, "graph_operating_profit", 0, 0,
	WC_OPERATING_PROFIT, WC_NONE,
	0,
	_nested_operating_profit_widgets, lengthof(_nested_operating_profit_widgets)
);


void ShowOperatingProfitGraph()
{
	AllocateWindowDescFront<OperatingProfitGraphWindow>(&_operating_profit_desc, 0);
}


/****************/
/* INCOME GRAPH */
/****************/

struct IncomeGraphWindow : BaseGraphWindow {
	IncomeGraphWindow(WindowDesc *desc, WindowNumber window_number) :
			BaseGraphWindow(desc, WID_CV_GRAPH, STR_JUST_CURRENCY_SHORT)
	{
		this->InitializeWindow(window_number);
	}

	OverflowSafeInt64 GetGraphData(const Company *c, int j) override
	{
		return c->old_economy[j].income;
	}
};

static const NWidgetPart _nested_income_graph_widgets[] = {
	NWidget(NWID_HORIZONTAL),
		NWidget(WWT_CLOSEBOX, COLOUR_BROWN),
		NWidget(WWT_CAPTION, COLOUR_BROWN), SetDataTip(STR_GRAPH_INCOME_CAPTION, STR_TOOLTIP_WINDOW_TITLE_DRAG_THIS),
		NWidget(WWT_PUSHTXTBTN, COLOUR_BROWN, WID_CV_KEY_BUTTON), SetMinimalSize(50, 0), SetMinimalTextLines(1, WidgetDimensions::unscaled.framerect.Vertical() + 2), SetDataTip(STR_GRAPH_KEY_BUTTON, STR_GRAPH_KEY_TOOLTIP),
		NWidget(WWT_SHADEBOX, COLOUR_BROWN),
		NWidget(WWT_DEFSIZEBOX, COLOUR_BROWN),
		NWidget(WWT_STICKYBOX, COLOUR_BROWN),
	EndContainer(),
	NWidget(WWT_PANEL, COLOUR_BROWN, WID_CV_BACKGROUND),
		NWidget(NWID_HORIZONTAL),
			NWidget(WWT_EMPTY, COLOUR_BROWN, WID_CV_GRAPH), SetMinimalSize(576, 128), SetFill(1, 1), SetResize(1, 1),
			NWidget(NWID_VERTICAL),
				NWidget(NWID_SPACER), SetFill(0, 1), SetResize(0, 1),
				NWidget(WWT_RESIZEBOX, COLOUR_BROWN, WID_CV_RESIZE),
			EndContainer(),
		EndContainer(),
	EndContainer(),
};

static WindowDesc _income_graph_desc(
	WDP_AUTO, "graph_income", 0, 0,
	WC_INCOME_GRAPH, WC_NONE,
	0,
	_nested_income_graph_widgets, lengthof(_nested_income_graph_widgets)
);

void ShowIncomeGraph()
{
	AllocateWindowDescFront<IncomeGraphWindow>(&_income_graph_desc, 0);
}

/*******************/
/* DELIVERED CARGO */
/*******************/

struct DeliveredCargoGraphWindow : BaseGraphWindow {
	DeliveredCargoGraphWindow(WindowDesc *desc, WindowNumber window_number) :
			BaseGraphWindow(desc, WID_CV_GRAPH, STR_JUST_COMMA)
	{
		this->InitializeWindow(window_number);
	}

	OverflowSafeInt64 GetGraphData(const Company *c, int j) override
	{
		return c->old_economy[j].delivered_cargo.GetSum<OverflowSafeInt64>();
	}
};

static const NWidgetPart _nested_delivered_cargo_graph_widgets[] = {
	NWidget(NWID_HORIZONTAL),
		NWidget(WWT_CLOSEBOX, COLOUR_BROWN),
		NWidget(WWT_CAPTION, COLOUR_BROWN), SetDataTip(STR_GRAPH_CARGO_DELIVERED_CAPTION, STR_TOOLTIP_WINDOW_TITLE_DRAG_THIS),
		NWidget(WWT_PUSHTXTBTN, COLOUR_BROWN, WID_CV_KEY_BUTTON), SetMinimalSize(50, 0), SetMinimalTextLines(1, WidgetDimensions::unscaled.framerect.Vertical() + 2), SetDataTip(STR_GRAPH_KEY_BUTTON, STR_GRAPH_KEY_TOOLTIP),
		NWidget(WWT_SHADEBOX, COLOUR_BROWN),
		NWidget(WWT_DEFSIZEBOX, COLOUR_BROWN),
		NWidget(WWT_STICKYBOX, COLOUR_BROWN),
	EndContainer(),
	NWidget(WWT_PANEL, COLOUR_BROWN, WID_CV_BACKGROUND),
		NWidget(NWID_HORIZONTAL),
			NWidget(WWT_EMPTY, COLOUR_BROWN, WID_CV_GRAPH), SetMinimalSize(576, 128), SetFill(1, 1), SetResize(1, 1),
			NWidget(NWID_VERTICAL),
				NWidget(NWID_SPACER), SetFill(0, 1), SetResize(0, 1),
				NWidget(WWT_RESIZEBOX, COLOUR_BROWN, WID_CV_RESIZE),
			EndContainer(),
		EndContainer(),
	EndContainer(),
};

static WindowDesc _delivered_cargo_graph_desc(
	WDP_AUTO, "graph_delivered_cargo", 0, 0,
	WC_DELIVERED_CARGO, WC_NONE,
	0,
	_nested_delivered_cargo_graph_widgets, lengthof(_nested_delivered_cargo_graph_widgets)
);

void ShowDeliveredCargoGraph()
{
	AllocateWindowDescFront<DeliveredCargoGraphWindow>(&_delivered_cargo_graph_desc, 0);
}

/***********************/
/* PERFORMANCE HISTORY */
/***********************/

struct PerformanceHistoryGraphWindow : BaseGraphWindow {
	PerformanceHistoryGraphWindow(WindowDesc *desc, WindowNumber window_number) :
			BaseGraphWindow(desc, WID_PHG_GRAPH, STR_JUST_COMMA)
	{
		this->InitializeWindow(window_number);
	}

	OverflowSafeInt64 GetGraphData(const Company *c, int j) override
	{
		return c->old_economy[j].performance_history;
	}

	void OnClick(Point pt, int widget, int click_count) override
	{
		if (widget == WID_PHG_DETAILED_PERFORMANCE) ShowPerformanceRatingDetail();
		this->BaseGraphWindow::OnClick(pt, widget, click_count);
	}
};

static const NWidgetPart _nested_performance_history_widgets[] = {
	NWidget(NWID_HORIZONTAL),
		NWidget(WWT_CLOSEBOX, COLOUR_BROWN),
		NWidget(WWT_CAPTION, COLOUR_BROWN), SetDataTip(STR_GRAPH_COMPANY_PERFORMANCE_RATINGS_CAPTION, STR_TOOLTIP_WINDOW_TITLE_DRAG_THIS),
		NWidget(WWT_PUSHTXTBTN, COLOUR_BROWN, WID_PHG_DETAILED_PERFORMANCE), SetMinimalSize(50, 0), SetMinimalTextLines(1, WidgetDimensions::unscaled.framerect.Vertical() + 2), SetDataTip(STR_PERFORMANCE_DETAIL_KEY, STR_GRAPH_PERFORMANCE_DETAIL_TOOLTIP),
		NWidget(WWT_PUSHTXTBTN, COLOUR_BROWN, WID_PHG_KEY), SetMinimalSize(50, 0), SetMinimalTextLines(1, WidgetDimensions::unscaled.framerect.Vertical() + 2), SetDataTip(STR_GRAPH_KEY_BUTTON, STR_GRAPH_KEY_TOOLTIP),
		NWidget(WWT_SHADEBOX, COLOUR_BROWN),
		NWidget(WWT_DEFSIZEBOX, COLOUR_BROWN),
		NWidget(WWT_STICKYBOX, COLOUR_BROWN),
	EndContainer(),
	NWidget(WWT_PANEL, COLOUR_BROWN, WID_PHG_BACKGROUND),
		NWidget(NWID_HORIZONTAL),
			NWidget(WWT_EMPTY, COLOUR_BROWN, WID_PHG_GRAPH), SetMinimalSize(576, 224), SetFill(1, 1), SetResize(1, 1),
			NWidget(NWID_VERTICAL),
				NWidget(NWID_SPACER), SetFill(0, 1), SetResize(0, 1),
				NWidget(WWT_RESIZEBOX, COLOUR_BROWN, WID_PHG_RESIZE),
			EndContainer(),
		EndContainer(),
	EndContainer(),
};

static WindowDesc _performance_history_desc(
	WDP_AUTO, "graph_performance", 0, 0,
	WC_PERFORMANCE_HISTORY, WC_NONE,
	0,
	_nested_performance_history_widgets, lengthof(_nested_performance_history_widgets)
);

void ShowPerformanceHistoryGraph()
{
	AllocateWindowDescFront<PerformanceHistoryGraphWindow>(&_performance_history_desc, 0);
}

/*****************/
/* COMPANY VALUE */
/*****************/

struct CompanyValueGraphWindow : BaseGraphWindow {
	CompanyValueGraphWindow(WindowDesc *desc, WindowNumber window_number) :
			BaseGraphWindow(desc, WID_CV_GRAPH, STR_JUST_CURRENCY_SHORT)
	{
		this->InitializeWindow(window_number);
	}

	OverflowSafeInt64 GetGraphData(const Company *c, int j) override
	{
		return c->old_economy[j].company_value;
	}
};

static const NWidgetPart _nested_company_value_graph_widgets[] = {
	NWidget(NWID_HORIZONTAL),
		NWidget(WWT_CLOSEBOX, COLOUR_BROWN),
		NWidget(WWT_CAPTION, COLOUR_BROWN), SetDataTip(STR_GRAPH_COMPANY_VALUES_CAPTION, STR_TOOLTIP_WINDOW_TITLE_DRAG_THIS),
		NWidget(WWT_PUSHTXTBTN, COLOUR_BROWN, WID_CV_KEY_BUTTON), SetMinimalSize(50, 0), SetMinimalTextLines(1, WidgetDimensions::unscaled.framerect.Vertical() + 2), SetDataTip(STR_GRAPH_KEY_BUTTON, STR_GRAPH_KEY_TOOLTIP),
		NWidget(WWT_SHADEBOX, COLOUR_BROWN),
		NWidget(WWT_DEFSIZEBOX, COLOUR_BROWN),
		NWidget(WWT_STICKYBOX, COLOUR_BROWN),
	EndContainer(),
	NWidget(WWT_PANEL, COLOUR_BROWN, WID_CV_BACKGROUND),
		NWidget(NWID_HORIZONTAL),
			NWidget(WWT_EMPTY, COLOUR_BROWN, WID_CV_GRAPH), SetMinimalSize(576, 224), SetFill(1, 1), SetResize(1, 1),
			NWidget(NWID_VERTICAL),
				NWidget(NWID_SPACER), SetFill(0, 1), SetResize(0, 1),
				NWidget(WWT_RESIZEBOX, COLOUR_BROWN, WID_CV_RESIZE),
			EndContainer(),
		EndContainer(),
	EndContainer(),
};

static WindowDesc _company_value_graph_desc(
	WDP_AUTO, "graph_company_value", 0, 0,
	WC_COMPANY_VALUE, WC_NONE,
	0,
	_nested_company_value_graph_widgets, lengthof(_nested_company_value_graph_widgets)
);

void ShowCompanyValueGraph()
{
	AllocateWindowDescFront<CompanyValueGraphWindow>(&_company_value_graph_desc, 0);
}

/*****************/
/* PAYMENT RATES */
/*****************/

struct PaymentRatesGraphWindow : BaseGraphWindow {
	uint line_height;   ///< Pixel height of each cargo type row.
	Scrollbar *vscroll; ///< Cargo list scrollbar.
	uint legend_width;  ///< Width of legend 'blob'.

	PaymentRatesGraphWindow(WindowDesc *desc, WindowNumber window_number) :
			BaseGraphWindow(desc, WID_CPR_GRAPH, STR_JUST_CURRENCY_SHORT)
	{
		this->num_on_x_axis = 20;
		this->num_vert_lines = 20;
		this->month = 0xFF;
		this->x_values_start     = 10;
		this->x_values_increment = 10;

		this->CreateNestedTree();
		this->vscroll = this->GetScrollbar(WID_CPR_MATRIX_SCROLLBAR);
		this->vscroll->SetCount(static_cast<int>(_sorted_standard_cargo_specs.size()));

		/* Initialise the dataset */
		this->OnHundredthTick();

		this->FinishInitNested(window_number);
	}

	void OnInit() override
	{
		/* Width of the legend blob. */
		this->legend_width = (FONT_HEIGHT_SMALL - ScaleGUITrad(1)) * 8 / 5;
	}

	void UpdateExcludedData()
	{
		this->excluded_data.reset();

		int i = 0;
		for (const CargoSpec *cs : _sorted_standard_cargo_specs) {
			if (HasBit(_legend_excluded_cargo, cs->Index())) this->excluded_data.set(i);
			i++;
		}
	}

	void UpdateWidgetSize(int widget, Dimension *size, const Dimension &padding, Dimension *fill, Dimension *resize) override
	{
		if (widget != WID_CPR_MATRIX) {
			BaseGraphWindow::UpdateWidgetSize(widget, size, padding, fill, resize);
			return;
		}

		for (const CargoSpec *cs : _sorted_standard_cargo_specs) {
			SetDParam(0, cs->name);
			Dimension d = GetStringBoundingBox(STR_GRAPH_CARGO_PAYMENT_CARGO);
			d.width += this->legend_width + WidgetDimensions::scaled.hsep_normal; // colour field
			d.width += WidgetDimensions::scaled.framerect.Horizontal();
			d.height += WidgetDimensions::scaled.framerect.Vertical();
			*size = maxdim(d, *size);
		}

		this->line_height = size->height;
		size->height = this->line_height * 11; /* Default number of cargo types in most climates. */
		resize->width = 0;
		resize->height = this->line_height;
	}

	void DrawWidget(const Rect &r, int widget) const override
	{
		if (widget != WID_CPR_MATRIX) {
			BaseGraphWindow::DrawWidget(r, widget);
			return;
		}

		bool rtl = _current_text_dir == TD_RTL;

		int pos = this->vscroll->GetPosition();
		int max = pos + this->vscroll->GetCapacity();

		Rect line = r.WithHeight(this->line_height);
		for (const CargoSpec *cs : _sorted_standard_cargo_specs) {
			if (pos-- > 0) continue;
			if (--max < 0) break;

			bool lowered = !HasBit(_legend_excluded_cargo, cs->Index());

			/* Redraw frame if lowered */
			if (lowered) DrawFrameRect(line, COLOUR_BROWN, FR_LOWERED);

			const Rect text = line.Shrink(WidgetDimensions::scaled.framerect).Translate(lowered ? WidgetDimensions::scaled.pressed : 0, lowered ? WidgetDimensions::scaled.pressed : 0);

			/* Cargo-colour box with outline */
			const Rect cargo = text.WithWidth(this->legend_width, rtl);
			GfxFillRect(cargo, PC_BLACK);
			GfxFillRect(cargo.Shrink(WidgetDimensions::scaled.bevel), cs->legend_colour);

			/* Cargo name */
			SetDParam(0, cs->name);
			DrawString(text.Indent(this->legend_width + WidgetDimensions::scaled.hsep_normal, rtl), STR_GRAPH_CARGO_PAYMENT_CARGO);

			line = line.Translate(0, this->line_height);
		}
	}

	void OnClick(Point pt, int widget, int click_count) override
	{
		switch (widget) {
			case WID_CPR_ENABLE_CARGOES:
				/* Remove all cargoes from the excluded lists. */
				_legend_excluded_cargo = 0;
				this->excluded_data.reset();
				this->SetDirty();
				break;

			case WID_CPR_DISABLE_CARGOES: {
				/* Add all cargoes to the excluded lists. */
				int i = 0;
				for (const CargoSpec *cs : _sorted_standard_cargo_specs) {
					SetBit(_legend_excluded_cargo, cs->Index());
					this->excluded_data.set(i);
					i++;
				}
				this->SetDirty();
				break;
			}

			case WID_CPR_MATRIX: {
				uint row = this->vscroll->GetScrolledRowFromWidget(pt.y, this, WID_CPR_MATRIX);
				if (row >= this->vscroll->GetCount()) return;

				for (const CargoSpec *cs : _sorted_standard_cargo_specs) {
					if (row-- > 0) continue;

					ToggleBit(_legend_excluded_cargo, cs->Index());
					this->UpdateExcludedData();
					this->SetDirty();
					break;
				}
				break;
			}
		}
	}

	void OnResize() override
	{
		this->vscroll->SetCapacityFromWidget(this, WID_CPR_MATRIX);
	}

	void OnGameTick() override
	{
		/* Override default OnGameTick */
	}

	/**
	 * Some data on this window has become invalid.
	 * @param data Information about the changed data.
	 * @param gui_scope Whether the call is done from GUI scope. You may not do everything when not in GUI scope. See #InvalidateWindowData() for details.
	 */
	void OnInvalidateData(int data = 0, bool gui_scope = true) override
	{
		if (!gui_scope) return;
		this->OnHundredthTick();
	}

	void OnHundredthTick() override
	{
		this->UpdateExcludedData();

		int i = 0;
		for (const CargoSpec *cs : _sorted_standard_cargo_specs) {
			this->colours[i] = cs->legend_colour;
			for (uint j = 0; j != 20; j++) {
				this->cost[i][j] = GetTransportedGoodsIncome(10, 20, j * 4 + 4, cs->Index());
			}
			i++;
		}
		this->num_dataset = i;
	}
};

static const NWidgetPart _nested_cargo_payment_rates_widgets[] = {
	NWidget(NWID_HORIZONTAL),
		NWidget(WWT_CLOSEBOX, COLOUR_BROWN),
		NWidget(WWT_CAPTION, COLOUR_BROWN), SetDataTip(STR_GRAPH_CARGO_PAYMENT_RATES_CAPTION, STR_TOOLTIP_WINDOW_TITLE_DRAG_THIS),
		NWidget(WWT_SHADEBOX, COLOUR_BROWN),
		NWidget(WWT_DEFSIZEBOX, COLOUR_BROWN),
		NWidget(WWT_STICKYBOX, COLOUR_BROWN),
	EndContainer(),
	NWidget(WWT_PANEL, COLOUR_BROWN, WID_CPR_BACKGROUND), SetMinimalSize(568, 128),
		NWidget(NWID_HORIZONTAL),
			NWidget(NWID_SPACER), SetFill(1, 0), SetResize(1, 0),
			NWidget(WWT_TEXT, COLOUR_BROWN, WID_CPR_HEADER), SetMinimalSize(0, 6), SetPadding(2, 0, 2, 0), SetDataTip(STR_GRAPH_CARGO_PAYMENT_RATES_TITLE, STR_NULL),
			NWidget(NWID_SPACER), SetFill(1, 0), SetResize(1, 0),
		EndContainer(),
		NWidget(NWID_HORIZONTAL),
			NWidget(WWT_EMPTY, COLOUR_BROWN, WID_CPR_GRAPH), SetMinimalSize(495, 0), SetFill(1, 1), SetResize(1, 1),
			NWidget(NWID_VERTICAL),
				NWidget(NWID_SPACER), SetMinimalSize(0, 24), SetFill(0, 1),
				NWidget(WWT_PUSHTXTBTN, COLOUR_BROWN, WID_CPR_ENABLE_CARGOES), SetDataTip(STR_GRAPH_CARGO_ENABLE_ALL, STR_GRAPH_CARGO_TOOLTIP_ENABLE_ALL), SetFill(1, 0),
				NWidget(WWT_PUSHTXTBTN, COLOUR_BROWN, WID_CPR_DISABLE_CARGOES), SetDataTip(STR_GRAPH_CARGO_DISABLE_ALL, STR_GRAPH_CARGO_TOOLTIP_DISABLE_ALL), SetFill(1, 0),
				NWidget(NWID_SPACER), SetMinimalSize(0, 4),
				NWidget(NWID_HORIZONTAL),
					NWidget(WWT_MATRIX, COLOUR_BROWN, WID_CPR_MATRIX), SetResize(0, 2), SetMatrixDataTip(1, 0, STR_GRAPH_CARGO_PAYMENT_TOGGLE_CARGO), SetScrollbar(WID_CPR_MATRIX_SCROLLBAR),
					NWidget(NWID_VSCROLLBAR, COLOUR_BROWN, WID_CPR_MATRIX_SCROLLBAR),
				EndContainer(),
				NWidget(NWID_SPACER), SetMinimalSize(0, 24), SetFill(0, 1),
			EndContainer(),
			NWidget(NWID_SPACER), SetMinimalSize(5, 0), SetFill(0, 1), SetResize(0, 1),
		EndContainer(),
		NWidget(NWID_HORIZONTAL),
			NWidget(NWID_SPACER), SetMinimalSize(12, 0), SetFill(1, 0), SetResize(1, 0),
			NWidget(WWT_TEXT, COLOUR_BROWN, WID_CPR_FOOTER), SetMinimalSize(0, 6), SetPadding(2, 0, 2, 0), SetDataTip(STR_GRAPH_CARGO_PAYMENT_RATES_X_LABEL, STR_NULL),
			NWidget(NWID_SPACER), SetFill(1, 0), SetResize(1, 0),
			NWidget(WWT_RESIZEBOX, COLOUR_BROWN, WID_CPR_RESIZE),
		EndContainer(),
	EndContainer(),
};

static WindowDesc _cargo_payment_rates_desc(
	WDP_AUTO, "graph_cargo_payment_rates", 0, 0,
	WC_PAYMENT_RATES, WC_NONE,
	0,
	_nested_cargo_payment_rates_widgets, lengthof(_nested_cargo_payment_rates_widgets)
);


void ShowCargoPaymentRates()
{
	AllocateWindowDescFront<PaymentRatesGraphWindow>(&_cargo_payment_rates_desc, 0);
}

<<<<<<< HEAD
/************************/
/* COMPANY LEAGUE TABLE */
/************************/

static const StringID _performance_titles[] = {
	STR_COMPANY_LEAGUE_PERFORMANCE_TITLE_ENGINEER,
	STR_COMPANY_LEAGUE_PERFORMANCE_TITLE_ENGINEER,
	STR_COMPANY_LEAGUE_PERFORMANCE_TITLE_TRAFFIC_MANAGER,
	STR_COMPANY_LEAGUE_PERFORMANCE_TITLE_TRAFFIC_MANAGER,
	STR_COMPANY_LEAGUE_PERFORMANCE_TITLE_TRANSPORT_COORDINATOR,
	STR_COMPANY_LEAGUE_PERFORMANCE_TITLE_TRANSPORT_COORDINATOR,
	STR_COMPANY_LEAGUE_PERFORMANCE_TITLE_ROUTE_SUPERVISOR,
	STR_COMPANY_LEAGUE_PERFORMANCE_TITLE_ROUTE_SUPERVISOR,
	STR_COMPANY_LEAGUE_PERFORMANCE_TITLE_DIRECTOR,
	STR_COMPANY_LEAGUE_PERFORMANCE_TITLE_DIRECTOR,
	STR_COMPANY_LEAGUE_PERFORMANCE_TITLE_CHIEF_EXECUTIVE,
	STR_COMPANY_LEAGUE_PERFORMANCE_TITLE_CHIEF_EXECUTIVE,
	STR_COMPANY_LEAGUE_PERFORMANCE_TITLE_CHAIRMAN,
	STR_COMPANY_LEAGUE_PERFORMANCE_TITLE_CHAIRMAN,
	STR_COMPANY_LEAGUE_PERFORMANCE_TITLE_PRESIDENT,
	STR_COMPANY_LEAGUE_PERFORMANCE_TITLE_TYCOON,
};

static inline StringID GetPerformanceTitleFromValue(uint value)
{
	return _performance_titles[std::min(value, 1000u) >> 6];
}

class CompanyLeagueWindow : public Window {
private:
	GUIList<const Company*> companies;
	Scrollbar *vscroll;
	uint ordinal_width; ///< The width of the ordinal number
	uint text_width;    ///< The width of the actual text
	uint icon_width;    ///< The width of the company icon
	int line_height;    ///< Height of the text lines

	/**
	 * (Re)Build the company league list
	 */
	void BuildCompanyList()
	{
		if (!this->companies.NeedRebuild()) return;

		this->companies.clear();

		for (const Company *c : Company::Iterate()) {
			this->companies.push_back(c);
		}

		this->companies.shrink_to_fit();
		this->companies.RebuildDone();
	}

	/** Sort the company league by performance history */
	static bool PerformanceSorter(const Company * const &c1, const Company * const &c2)
	{
		return c2->old_economy[0].performance_history < c1->old_economy[0].performance_history;
	}

public:
	CompanyLeagueWindow(WindowDesc *desc, WindowNumber window_number) : Window(desc)
	{
		this->CreateNestedTree();
		this->vscroll = this->GetScrollbar(WID_CLW_SCROLLBAR);
		this->FinishInitNested(window_number);

		this->companies.ForceRebuild();
		this->companies.NeedResort();
	}

	void OnPaint() override
	{
		this->BuildCompanyList();
		this->companies.Sort(&PerformanceSorter);

		this->vscroll->SetCount(this->companies.size());
		this->DrawWidgets();
	}

	void DrawWidget(const Rect &r, int widget) const override
	{
		if (widget != WID_CL_BACKGROUND) return;

		int icon_y_offset = 1 + (FONT_HEIGHT_NORMAL - this->line_height) / 2;
		uint y = r.top + WD_FRAMERECT_TOP - icon_y_offset;

		bool rtl = _current_text_dir == TD_RTL;
		uint ordinal_left  = rtl ? r.right - WD_FRAMERECT_LEFT - this->ordinal_width : r.left + WD_FRAMERECT_LEFT;
		uint ordinal_right = rtl ? r.right - WD_FRAMERECT_LEFT : r.left + WD_FRAMERECT_LEFT + this->ordinal_width;
		uint icon_left     = r.left + WD_FRAMERECT_LEFT + WD_FRAMERECT_RIGHT + (rtl ? this->text_width : this->ordinal_width);
		uint text_left     = rtl ? r.left + WD_FRAMERECT_LEFT : r.right - WD_FRAMERECT_LEFT - this->text_width;
		uint text_right    = rtl ? r.left + WD_FRAMERECT_LEFT + this->text_width : r.right - WD_FRAMERECT_LEFT;

		uint count = std::min((size_t)this->vscroll->GetCapacity(), this->companies.size());
		for (uint i = this->vscroll->GetPosition(), t = i + count; i != t; i++) {
			const Company *c = this->companies[i];
			if (i + STR_ORDINAL_NUMBER_1ST <= STR_ORDINAL_NUMBER_15TH) {
				DrawString(ordinal_left, ordinal_right, y, i + STR_ORDINAL_NUMBER_1ST, i == 0 ? TC_WHITE : TC_YELLOW);
			} else {
				DrawString(ordinal_left, ordinal_right, y, (std::to_string(i + 1) + '.').c_str(), i == 0 ? TC_WHITE: TC_YELLOW);
			}

			DrawCompanyIcon(c->index, icon_left, y + icon_y_offset);

			SetDParam(0, c->index);
			SetDParam(1, c->index);
			SetDParam(2, GetPerformanceTitleFromValue(c->old_economy[0].performance_history));
			DrawString(text_left, text_right, y, STR_COMPANY_LEAGUE_COMPANY_NAME);
			y += this->line_height;
		}
	}

	void UpdateWidgetSize(int widget, Dimension *size, const Dimension &padding, Dimension *fill, Dimension *resize) override
	{
		if (widget != WID_CL_BACKGROUND) return;

		this->ordinal_width = 0;
		for (uint i = 0; i < MAX_COMPANIES; i++) {
			if (i + STR_ORDINAL_NUMBER_1ST <= STR_ORDINAL_NUMBER_15TH) {
				this->ordinal_width = std::max(this->ordinal_width, GetStringBoundingBox(STR_ORDINAL_NUMBER_1ST + i).width);
			} else {
				this->ordinal_width = std::max(this->ordinal_width, GetStringBoundingBox((std::to_string(i + 1) + '.').c_str()).width);
			}
		}
		this->ordinal_width += 5; // Keep some extra spacing

		uint widest_width = 0;
		uint widest_title = 0;
		for (uint i = 0; i < lengthof(_performance_titles); i++) {
			uint width = GetStringBoundingBox(_performance_titles[i]).width;
			if (width > widest_width) {
				widest_title = i;
				widest_width = width;
			}
		}

		Dimension d = GetSpriteSize(SPR_COMPANY_ICON);
		this->icon_width = d.width + 2;
		this->line_height = std::max<int>(d.height + 2, FONT_HEIGHT_NORMAL);

		for (const Company *c : Company::Iterate()) {
			SetDParam(0, c->index);
			SetDParam(1, c->index);
			SetDParam(2, _performance_titles[widest_title]);
			widest_width = std::max(widest_width, GetStringBoundingBox(STR_COMPANY_LEAGUE_COMPANY_NAME).width);
		}

		this->text_width = widest_width + 30; // Keep some extra spacing

		resize->height = this->line_height;
		size->width = WD_FRAMERECT_LEFT + this->ordinal_width + WD_FRAMERECT_RIGHT + this->icon_width + WD_FRAMERECT_LEFT + this->text_width + WD_FRAMERECT_RIGHT;
		size->height = WD_FRAMERECT_TOP + this->line_height * OLD_MAX_COMPANIES + WD_FRAMERECT_BOTTOM;
	}

	virtual void OnResize()
	{
		this->vscroll->SetCapacityFromWidget(this, WID_CL_BACKGROUND, WD_FRAMERECT_TOP + WD_FRAMERECT_BOTTOM);
	}

	void OnGameTick() override
	{
		if (this->companies.NeedResort()) {
			this->SetDirty();
		}
	}

	/**
	 * Some data on this window has become invalid.
	 * @param data Information about the changed data.
	 * @param gui_scope Whether the call is done from GUI scope. You may not do everything when not in GUI scope. See #InvalidateWindowData() for details.
	 */
	void OnInvalidateData(int data = 0, bool gui_scope = true) override
	{
		if (data == 0) {
			/* This needs to be done in command-scope to enforce rebuilding before resorting invalid data */
			this->companies.ForceRebuild();
		} else {
			this->companies.ForceResort();
		}
	}
};

static const NWidgetPart _nested_company_league_widgets[] = {
	NWidget(NWID_HORIZONTAL),
		NWidget(WWT_CLOSEBOX, COLOUR_BROWN),
		NWidget(WWT_CAPTION, COLOUR_BROWN), SetDataTip(STR_COMPANY_LEAGUE_TABLE_CAPTION, STR_TOOLTIP_WINDOW_TITLE_DRAG_THIS),
		NWidget(WWT_SHADEBOX, COLOUR_BROWN),
		NWidget(WWT_STICKYBOX, COLOUR_BROWN),
	EndContainer(),
	NWidget(NWID_HORIZONTAL),
		NWidget(WWT_PANEL, COLOUR_GREY, WID_CL_BACKGROUND), SetMinimalSize(400, 0), SetScrollbar(WID_CLW_SCROLLBAR), EndContainer(),
		NWidget(NWID_VERTICAL),
			NWidget(NWID_VSCROLLBAR, COLOUR_GREY, WID_CLW_SCROLLBAR),
			NWidget(WWT_RESIZEBOX, COLOUR_GREY),
		EndContainer(),
	EndContainer(),
};

static WindowDesc _company_league_desc(
	WDP_AUTO, "league", 0, 0,
	WC_COMPANY_LEAGUE, WC_NONE,
	0,
	_nested_company_league_widgets, lengthof(_nested_company_league_widgets)
);

void ShowCompanyLeagueTable()
{
	AllocateWindowDescFront<CompanyLeagueWindow>(&_company_league_desc, 0);
}

=======
>>>>>>> 2ebc601d
/*****************************/
/* PERFORMANCE RATING DETAIL */
/*****************************/
#include "table/string_colours.h"
struct PerformanceRatingDetailWindow : Window {
	static CompanyID company;
	Scrollbar *vscroll;
	NWidgetMatrix *matrix;
	int timeout;

	PerformanceRatingDetailWindow(WindowDesc *desc, WindowNumber window_number) : Window(desc)
	{
		this->UpdateCompanyStats();

		this->CreateNestedTree();
		this->vscroll = this->GetScrollbar(WID_PRD_SCROLLBAR);
		this->FinishInitNested(window_number);

		int count = 8;
		int total = (WID_PRD_COMPANY_LAST + 1 - WID_PRD_COMPANY_FIRST)/count;
		if (total*count < (WID_PRD_COMPANY_LAST + 1 - WID_PRD_COMPANY_FIRST)) {
			total += 1;
		}
		this->vscroll->SetCount(total);

		this->OnInvalidateData(INVALID_COMPANY);
	}

	void UpdateCompanyStats()
	{
		/* Update all company stats with the current data
		 * (this is because _score_info is not saved to a savegame) */
		for (Company *c : Company::Iterate()) {
			UpdateCompanyRatingAndValue(c, false);
		}

		this->timeout = DAY_TICKS * 5;
	}

	uint score_info_left;
	uint score_info_right;
	uint bar_left;
	uint bar_right;
	uint bar_width;
	uint bar_height;
	uint score_detail_left;
	uint score_detail_right;

	void OnPaint() override
	{

		int count = 8;
		int total = (WID_PRD_COMPANY_LAST + 1 - WID_PRD_COMPANY_FIRST)/count;
		if (total*count < (WID_PRD_COMPANY_LAST + 1 - WID_PRD_COMPANY_FIRST)) {
			total += 1;
		}
		this->vscroll->SetCount(total);
		this->DrawWidgets();
	}

	void UpdateWidgetSize(int widget, Dimension *size, const Dimension &padding, Dimension *fill, Dimension *resize) override
	{
		switch (widget) {
<<<<<<< HEAD
			case WID_PRD_SCORE_FIRST: {
				this->bar_height = FONT_HEIGHT_NORMAL + 4;
				size->height = this->bar_height + 2 * WD_MATRIX_TOP;
=======
			case WID_PRD_SCORE_FIRST:
				this->bar_height = FONT_HEIGHT_NORMAL + WidgetDimensions::scaled.fullbevel.Vertical();
				size->height = this->bar_height + WidgetDimensions::scaled.matrix.Vertical();
>>>>>>> 2ebc601d

				uint score_info_width = 0;
				for (uint i = SCORE_BEGIN; i < SCORE_END; i++) {
					score_info_width = std::max(score_info_width, GetStringBoundingBox(STR_PERFORMANCE_DETAIL_VEHICLES + i).width);
				}
				SetDParamMaxValue(0, 1000);
				score_info_width += GetStringBoundingBox(STR_BLACK_COMMA).width + WidgetDimensions::scaled.hsep_wide;

				SetDParamMaxValue(0, 100);
				this->bar_width = GetStringBoundingBox(STR_PERFORMANCE_DETAIL_PERCENT).width + WidgetDimensions::scaled.hsep_indent * 2; // Wide bars!

				/* At this number we are roughly at the max; it can become wider,
				 * but then you need at 1000 times more money. At that time you're
				 * not that interested anymore in the last few digits anyway.
				 * The 500 is because 999 999 500 to 999 999 999 are rounded to
				 * 1 000 M, and not 999 999 k. Use negative numbers to account for
				 * the negative income/amount of money etc. as well. */
				int max = -(999999999 - 500);

				/* Scale max for the display currency. Prior to rendering the value
				 * is converted into the display currency, which may cause it to
				 * raise significantly. We need to compensate for that since {{CURRCOMPACT}}
				 * is used, which can produce quite short renderings of very large
				 * values. Otherwise the calculated width could be too narrow.
				 * Note that it doesn't work if there was a currency with an exchange
				 * rate greater than max.
				 * When the currency rate is more than 1000, the 999 999 k becomes at
				 * least 999 999 M which roughly is equally long. Furthermore if the
				 * exchange rate is that high, 999 999 k is usually not enough anymore
				 * to show the different currency numbers. */
				if (_currency->rate < 1000) max /= _currency->rate;
				SetDParam(0, max);
				SetDParam(1, max);
				uint score_detail_width = GetStringBoundingBox(STR_PERFORMANCE_DETAIL_AMOUNT_CURRENCY).width;

				size->width = WidgetDimensions::scaled.frametext.Horizontal() + score_info_width + WidgetDimensions::scaled.hsep_wide + this->bar_width + WidgetDimensions::scaled.hsep_wide + score_detail_width;
				uint left  = WidgetDimensions::scaled.frametext.left;
				uint right = size->width - WidgetDimensions::scaled.frametext.right;

				bool rtl = _current_text_dir == TD_RTL;
				this->score_info_left  = rtl ? right - score_info_width : left;
				this->score_info_right = rtl ? right : left + score_info_width;

				this->score_detail_left  = rtl ? left : right - score_detail_width;
				this->score_detail_right = rtl ? left + score_detail_width : right;

				this->bar_left  = left + (rtl ? score_detail_width : score_info_width) + WidgetDimensions::scaled.hsep_wide;
				this->bar_right = this->bar_left + this->bar_width - 1;
				break;
			}
			case WID_PRD_BACKGROUND: {
				Dimension sprite_size = GetSpriteSize(SPR_COMPANY_ICON, nullptr, ZOOM_LVL_OUT_4X);
				sprite_size.width  += WD_MATRIX_LEFT + WD_MATRIX_RIGHT;
				sprite_size.height += WD_MATRIX_TOP + WD_MATRIX_BOTTOM + 1;
				resize->width = 1/*sprite_size.width*/;
				resize->height = sprite_size.height;
				size->height = 5 * sprite_size.height;
				size->width = 8 * sprite_size.width;
				break;
			}
		}
	}

	void DrawWidget(const Rect &r, int widget) const override
	{
		/* No need to draw when there's nothing to draw */
		if (this->company == INVALID_COMPANY) return;

<<<<<<< HEAD
// 		if (IsInsideMM(widget, WID_PRD_COMPANY_FIRST, WID_PRD_COMPANY_LAST + 1)) {
// // 		if (IsInsideMM(widget, pos, max)) {
// 			if (this->IsWidgetDisabled(widget)) return;
// 			CompanyID cid = (CompanyID)(widget - WID_PRD_COMPANY_FIRST);
// 			int offset = (cid == this->company) ? 1 : 0;
// 			Dimension sprite_size = GetSpriteSize(SPR_COMPANY_ICON);
// 			DrawCompanyIcon(cid, (r.left + r.right - sprite_size.width) / 2 + offset, (r.top + r.bottom - sprite_size.height) / 2 + offset);
// 			return;
// 		}

		if (widget == WID_PRD_BACKGROUND) {
			int pos = this->vscroll->GetPosition();
			int max = pos + this->vscroll->GetCapacity();
			int x = r.left;
			int y = r.top;
			Dimension sprite_size = GetSpriteSize(SPR_COMPANY_ICON);
			int orig_width = sprite_size.width;
			int orig_height = sprite_size.height;
			sprite_size.width  += WD_MATRIX_LEFT + WD_MATRIX_RIGHT;
			sprite_size.height += WD_MATRIX_TOP + WD_MATRIX_BOTTOM + 1;
			int xsize = this->GetWidget<NWidgetBase>(WID_PRD_BACKGROUND)->current_x;
			int total_selection = 8;
			sprite_size.width = std::max(sprite_size.width, uint(xsize/total_selection));
// 			printf("Draw Widget %d, %d, %d, %d, %d\n",pos, max, xsize, total_selection, max*total_selection);
// 			if ()
			for (int index = pos*total_selection; index < max*total_selection; index++) {
// 			for (const CargoSpec *cs : _sorted_standard_cargo_specs) {
				if (index >= MAX_COMPANIES) {
					GfxFillRect(x, y, x + sprite_size.width, y + sprite_size.height - 1, _colour_gradient[COLOUR_BROWN][3]);
					x += sprite_size.width;
					if (x >= total_selection*sprite_size.width) {
						x = r.left;
						y += sprite_size.height;
					}
					continue;
				}
				if (!Company::IsValidID(index)) {
					GfxFillRect(x, y, x + sprite_size.width, y + sprite_size.height - 1, _colour_gradient[COLOUR_BROWN][2], FILLRECT_CHECKER);
					x += sprite_size.width;
					if (x >= total_selection*sprite_size.width) {
						x = r.left;
						y += sprite_size.height;
					}
					continue;
				}
// 				if (pos-- > 0) continue;
// 				if (--max < 0) break;

				CompanyID cid = (CompanyID)(index);
				bool lowered = (cid == this->company); //!HasBit(_legend_excluded_cargo, cs->Index());
				int offset = (cid == this->company) ? 1 : 0;

				if (lowered) {
					DrawFrameRect(x, y, x + sprite_size.width, y + sprite_size.height - 1, COLOUR_BROWN, FR_LOWERED);
				} else {
					DrawFrameRect(x, y, x + sprite_size.width, y + sprite_size.height - 1, COLOUR_BROWN, FR_NONE);
				}
// 				byte clk_dif = lowered ? 1 : 0;
// 				int rect_x = clk_dif + (rtl ? r.right - this->legend_width - WD_FRAMERECT_RIGHT : r.left + WD_FRAMERECT_LEFT);

// 				GfxFillRect(rect_x, y + padding + clk_dif, rect_x + this->legend_width, y + row_height - 1 + clk_dif, PC_BLACK);
// 				GfxFillRect(rect_x + 1, y + padding + 1 + clk_dif, rect_x + this->legend_width - 1, y + row_height - 2 + clk_dif, cs->legend_colour);
// 				SetDParam(0, cs->name);
				DrawCompanyIcon(cid, x + (sprite_size.width - orig_width)/2 + offset, y + (sprite_size.height - orig_height)/2 + offset);
// 				(x + x+sprite_size.width - sprite_size.width)/2
// 				DrawString(rtl ? r.left : x + this->legend_width + 4 + clk_dif, (rtl ? r.right - this->legend_width - 4 + clk_dif : r.right), y + clk_dif, STR_GRAPH_CARGO_PAYMENT_CARGO);
				x += sprite_size.width;
				if (x >= total_selection*sprite_size.width) {
					x = r.left;
					y += sprite_size.height;
				}
			}
			return;
		}

		if (widget == WID_PRD_COMPANY_NAME) {
			uint bar_top  = r.top + WD_MATRIX_TOP;
			uint text_top = bar_top + 2;
			SetDParam(0, this->company);
			SetDParam(1, this->company);
			DrawString(this->score_info_left, this->score_detail_right, text_top, STR_COMPANY_NAME, TC_BLACK);
=======
		if (IsInsideMM(widget, WID_PRD_COMPANY_FIRST, WID_PRD_COMPANY_LAST + 1)) {
			if (this->IsWidgetDisabled(widget)) return;
			CompanyID cid = (CompanyID)(widget - WID_PRD_COMPANY_FIRST);
			int offset = (cid == this->company) ? WidgetDimensions::scaled.pressed : 0;
			Dimension sprite_size = GetSpriteSize(SPR_COMPANY_ICON);
			DrawCompanyIcon(cid, CenterBounds(r.left, r.right, sprite_size.width) + offset, CenterBounds(r.top, r.bottom, sprite_size.height) + offset);
>>>>>>> 2ebc601d
			return;
		}

		if (!IsInsideMM(widget, WID_PRD_SCORE_FIRST, WID_PRD_SCORE_LAST + 1)) return;

		ScoreID score_type = (ScoreID)(widget - WID_PRD_SCORE_FIRST);

		/* The colours used to show how the progress is going */
		int colour_done = _colour_gradient[COLOUR_GREEN][4];
		int colour_notdone = _colour_gradient[COLOUR_RED][4];

		/* Draw all the score parts */
		int64 val    = _score_part[company][score_type];
		int64 needed = _score_info[score_type].needed;
		int   score  = _score_info[score_type].score;

		/* SCORE_TOTAL has its own rules ;) */
		if (score_type == SCORE_TOTAL) {
			for (ScoreID i = SCORE_BEGIN; i < SCORE_END; i++) score += _score_info[i].score;
			needed = SCORE_MAX;
		}

		uint bar_top  = CenterBounds(r.top, r.bottom, this->bar_height);
		uint text_top = CenterBounds(r.top, r.bottom, FONT_HEIGHT_NORMAL);

		DrawString(this->score_info_left, this->score_info_right, text_top, STR_PERFORMANCE_DETAIL_VEHICLES + score_type);

		/* Draw the score */
		SetDParam(0, score);
		DrawString(this->score_info_left, this->score_info_right, text_top, STR_BLACK_COMMA, TC_FROMSTRING, SA_RIGHT);

		/* Calculate the %-bar */
		uint x = Clamp<int64>(val, 0, needed) * this->bar_width / needed;
		bool rtl = _current_text_dir == TD_RTL;
		if (rtl) {
			x = this->bar_right - x;
		} else {
			x = this->bar_left + x;
		}

		/* Draw the bar */
		if (x != this->bar_left)  GfxFillRect(this->bar_left, bar_top, x,               bar_top + this->bar_height - 1, rtl ? colour_notdone : colour_done);
		if (x != this->bar_right) GfxFillRect(x,              bar_top, this->bar_right, bar_top + this->bar_height - 1, rtl ? colour_done : colour_notdone);

		/* Draw it */
		SetDParam(0, Clamp<int64>(val, 0, needed) * 100 / needed);
		DrawString(this->bar_left, this->bar_right, text_top, STR_PERFORMANCE_DETAIL_PERCENT, TC_FROMSTRING, SA_HOR_CENTER);

		/* SCORE_LOAN is inversed */
		if (score_type == SCORE_LOAN) val = needed - val;

		/* Draw the amount we have against what is needed
		 * For some of them it is in currency format */
		SetDParam(0, val);
		SetDParam(1, needed);
		switch (score_type) {
			case SCORE_MIN_PROFIT:
			case SCORE_MIN_INCOME:
			case SCORE_MAX_INCOME:
			case SCORE_MONEY:
			case SCORE_LOAN:
				DrawString(this->score_detail_left, this->score_detail_right, text_top, STR_PERFORMANCE_DETAIL_AMOUNT_CURRENCY);
				break;
			default:
				DrawString(this->score_detail_left, this->score_detail_right, text_top, STR_PERFORMANCE_DETAIL_AMOUNT_INT);
		}
	}

	void OnClick(Point pt, int widget, int click_count) override
	{
		/* Check which button is clicked */
		if (widget != WID_PRD_BACKGROUND) {
			return;
		}
		Dimension sprite_size = GetSpriteSize(SPR_COMPANY_ICON);
		sprite_size.width  += WD_MATRIX_LEFT + WD_MATRIX_RIGHT;
		sprite_size.height += WD_MATRIX_TOP + WD_MATRIX_BOTTOM + 1;
		int sel = this->vscroll->GetScrolledRowFromWidget(pt.y, this, WID_PRD_BACKGROUND);
		int xsize = this->GetWidget<NWidgetBase>(WID_PRD_BACKGROUND)->current_x;
		int count = 8;
		int x_sel = pt.x / (xsize/count);
		int total_selection = count*sel + x_sel;
		if (total_selection < MAX_COMPANIES) {
			this->company = (CompanyID)(total_selection);
			this->SetDirty();
		}
// 		printf("Selected %d, %d, %d\n", sel, x_sel, total_selection);
	}

	void OnGameTick() override
	{
		/* Update the company score every 5 days */
		if (--this->timeout == 0) {
			this->UpdateCompanyStats();
			this->SetDirty();
		}
	}

	/**
	 * Some data on this window has become invalid.
	 * @param data the company ID of the company that is going to be removed
	 * @param gui_scope Whether the call is done from GUI scope. You may not do everything when not in GUI scope. See #InvalidateWindowData() for details.
	 */
	void OnInvalidateData(int data = 0, bool gui_scope = true) override
	{
		if (!gui_scope) return;

		/* Check if the currently selected company is still active. */
		if (this->company != INVALID_COMPANY && !Company::IsValidID(this->company)) {
			this->company = INVALID_COMPANY;
		}

		if (this->company == INVALID_COMPANY) {
			for (const Company *c : Company::Iterate()) {
				this->company = c->index;
				break;
			}
		}
	}

	void OnResize() override
	{
		this->vscroll->SetCapacityFromWidget(this, WID_PRD_BACKGROUND/*, WD_FRAMERECT_TOP + WD_FRAMERECT_BOTTOM*/);
	}
};

CompanyID PerformanceRatingDetailWindow::company = INVALID_COMPANY;

/**
 * Make a vertical list of panels for outputting score details.
 * @param biggest_index Storage for collecting the biggest index used in the returned tree.
 * @return Panel with performance details.
 * @post \c *biggest_index contains the largest used index in the tree.
 */
static NWidgetBase *MakePerformanceDetailPanels(int *biggest_index)
{
	const StringID performance_tips[] = {
		STR_PERFORMANCE_DETAIL_VEHICLES_TOOLTIP,
		STR_PERFORMANCE_DETAIL_STATIONS_TOOLTIP,
		STR_PERFORMANCE_DETAIL_MIN_PROFIT_TOOLTIP,
		STR_PERFORMANCE_DETAIL_MIN_INCOME_TOOLTIP,
		STR_PERFORMANCE_DETAIL_MAX_INCOME_TOOLTIP,
		STR_PERFORMANCE_DETAIL_DELIVERED_TOOLTIP,
		STR_PERFORMANCE_DETAIL_CARGO_TOOLTIP,
		STR_PERFORMANCE_DETAIL_MONEY_TOOLTIP,
		STR_PERFORMANCE_DETAIL_LOAN_TOOLTIP,
		STR_PERFORMANCE_DETAIL_TOTAL_TOOLTIP,
	};

	static_assert(lengthof(performance_tips) == SCORE_END - SCORE_BEGIN);

	NWidgetVertical *vert = new NWidgetVertical(NC_EQUALSIZE);
	NWidgetBackground *panel = new NWidgetBackground(WWT_PANEL, COLOUR_BROWN, WID_PRD_COMPANY_NAME);
	panel->SetFill(1, 1);
// 	panel->SetDataTip(0x0, performance_tips[widnum - WID_PRD_SCORE_FIRST]);
	vert->Add(panel);

	for (int widnum = WID_PRD_SCORE_FIRST; widnum <= WID_PRD_SCORE_LAST; widnum++) {
		NWidgetBackground *panel = new NWidgetBackground(WWT_PANEL, COLOUR_BROWN, widnum);
		panel->SetFill(1, 1);
		panel->SetDataTip(0x0, performance_tips[widnum - WID_PRD_SCORE_FIRST]);
		vert->Add(panel);
	}
	*biggest_index = WID_PRD_SCORE_LAST;
	return vert;
}

/** Make a number of rows with buttons for each company for the performance rating detail window. */
NWidgetBase *MakeCompanyButtonRowsGraphGUI(int *biggest_index)
{
// 	printf("%s\n", __PRETTY_FUNCTION__);
// 	auto *widget = MakeCompanyButtonRows(biggest_index, WID_PRD_COMPANY_FIRST, WID_PRD_COMPANY_LAST, COLOUR_BROWN, 8, STR_PERFORMANCE_DETAIL_SELECT_COMPANY_TOOLTIP);
	NWidgetMatrix *mat = new NWidgetMatrix();
	mat->SetIndex(WID_PRD_BACKGROUND);
// 	NWidgetVertical *vert = nullptr; // Storage for all rows.
// 	NWidgetHorizontal *hor = nullptr; // Storage for buttons in one row.
// 	int hor_length = 0;
// // button_tooltip
// 	Dimension sprite_size = GetSpriteSize(SPR_COMPANY_ICON, nullptr, ZOOM_LVL_OUT_4X);
// 	sprite_size.width  += WD_MATRIX_LEFT + WD_MATRIX_RIGHT;
// 	sprite_size.height += WD_MATRIX_TOP + WD_MATRIX_BOTTOM + 1; // 1 for the 'offset' of being pressed
//
// 	for (int widnum = WID_PRD_COMPANY_FIRST; widnum <= WID_PRD_COMPANY_LAST; widnum++) {
// 		/* Ensure there is room in 'hor' for another button. */
// // 		if (hor_length == 8) {
// // 			if (vert == nullptr) vert = new NWidgetVertical();
// // 			vert->Add(hor);
// // 			hor = nullptr;
// // 			hor_length = 0;
// // 		}
// // 		if (hor == nullptr) {
// // 			hor = new NWidgetHorizontal();
// // 			hor_length = 0;
// // 		}
//
// 		NWidgetBackground *panel = new NWidgetBackground(WWT_PANEL, COLOUR_BROWN, widnum);
// 		panel->SetMinimalSize(sprite_size.width, sprite_size.height);
// 		panel->SetFill(1, 1);
// 		panel->SetResize(1, 0);
// 		panel->SetDataTip(0x0, STR_PERFORMANCE_DETAIL_SELECT_COMPANY_TOOLTIP);
// 		mat->Add(panel);
// 		hor_length++;
// 	}
// // 	if (vert == nullptr) return hor; // All buttons fit in a single row.
//
// 	if (hor_length > 0 && hor_length < 8) {
// 		/* Last row is partial, add a spacer at the end to force all buttons to the left. */
// 		NWidgetSpacer *spc = new NWidgetSpacer(sprite_size.width, sprite_size.height);
// 		spc->SetFill(1, 1);
// 		spc->SetResize(1, 0);
// 		mat->Add(spc);
// 	}
// 	mat->SetCount(hor_length);
	*biggest_index = WID_PRD_COMPANY_LAST;
// 	if (hor != nullptr) vert->Add(hor);

// 	widget->SetScrollbar(WID_PRD_SCROLLBAR);
	return mat;

	/*return widget;*//*MakeCompanyButtonRows(biggest_index, WID_PRD_COMPANY_FIRST, WID_PRD_COMPANY_LAST, COLOUR_BROWN, 8, STR_PERFORMANCE_DETAIL_SELECT_COMPANY_TOOLTIP);*/
}

static const NWidgetPart _nested_performance_rating_detail_widgets[] = {
	NWidget(NWID_HORIZONTAL),
		NWidget(WWT_CLOSEBOX, COLOUR_BROWN),
		NWidget(WWT_CAPTION, COLOUR_BROWN), SetDataTip(STR_PERFORMANCE_DETAIL, STR_TOOLTIP_WINDOW_TITLE_DRAG_THIS),
		NWidget(WWT_SHADEBOX, COLOUR_BROWN),
		NWidget(WWT_STICKYBOX, COLOUR_BROWN),
	EndContainer(),
<<<<<<< HEAD
	NWidget(NWID_HORIZONTAL),
// 		NWidget(WWT_PANEL, COLOUR_BROWN),/* SetMinimalSize(400, 10),*/
		NWidget(WWT_MATRIX, COLOUR_GREY, WID_PRD_BACKGROUND), SetMinimalSize(20, 20), SetFill(1, 1), SetResize(1, 1),/*SetPadding(0, 1, 1, 2), SetFill(0, 1),*/ /*SetPIP(0, 2, 0),*/
		SetScrollbar(WID_PRD_SCROLLBAR),
		NWidget(NWID_VSCROLLBAR, COLOUR_GREY, WID_PRD_SCROLLBAR),
// 			NWidgetFunction(MakeCompanyButtonRowsGraphGUI), SetPadding(0, 1, 1, 2),
// 			NWidget(WWT_PANEL, COLOUR_DARK_GREEN), SetFill(0, 0), /*SetResize(0, 0),*/ SetMinimalSize(66, 60),
// 			SetScrollbar(WID_PRD_SCROLLBAR),
// 			EndContainer(),
// 		EndContainer(),
	EndContainer(),
	NWidget(NWID_HORIZONTAL),
		NWidgetFunction(MakePerformanceDetailPanels),
		NWidget(WWT_RESIZEBOX, COLOUR_GREY),
=======
	NWidget(WWT_PANEL, COLOUR_BROWN),
		NWidgetFunction(MakeCompanyButtonRowsGraphGUI), SetPadding(2),
>>>>>>> 2ebc601d
	EndContainer(),
};

static WindowDesc _performance_rating_detail_desc(
	WDP_AUTO, "league_details", 0, 0,
	WC_PERFORMANCE_DETAIL, WC_NONE,
	0,
	_nested_performance_rating_detail_widgets, lengthof(_nested_performance_rating_detail_widgets)
);

void ShowPerformanceRatingDetail()
{
	AllocateWindowDescFront<PerformanceRatingDetailWindow>(&_performance_rating_detail_desc, 0);
}

void InitializeGraphGui()
{
	_legend_excluded_companies.reset();
	_legend_excluded_cargo = 0;
}<|MERGE_RESOLUTION|>--- conflicted
+++ resolved
@@ -71,11 +71,7 @@
 		const Rect tr = ir.Indent(d.width + WidgetDimensions::scaled.hsep_normal, rtl);
 		SetDParam(0, cid);
 		SetDParam(1, cid);
-<<<<<<< HEAD
-		DrawString(r.left + (rtl ? (uint)WD_FRAMERECT_LEFT : (d.width + ScaleGUITrad(4))), r.right - (rtl ? (d.width + ScaleGUITrad(4)) : (uint)WD_FRAMERECT_RIGHT), CenterBounds(r.top, r.bottom, FONT_HEIGHT_NORMAL), STR_COMPANY_NAME_COMPANY_NUM, _legend_excluded_companies.at(cid) ? TC_BLACK : TC_WHITE);
-=======
-		DrawString(tr.left, tr.right, CenterBounds(tr.top, tr.bottom, FONT_HEIGHT_NORMAL), STR_COMPANY_NAME_COMPANY_NUM, HasBit(_legend_excluded_companies, cid) ? TC_BLACK : TC_WHITE);
->>>>>>> 2ebc601d
+		DrawString(tr.left, tr.right, CenterBounds(tr.top, tr.bottom, FONT_HEIGHT_NORMAL), STR_COMPANY_NAME_COMPANY_NUM, _legend_excluded_companies.at(cid) ? TC_BLACK : TC_WHITE);
 	}
 
 	void OnClick(Point pt, int widget, int click_count) override
@@ -115,8 +111,15 @@
  */
 static NWidgetBase *MakeNWidgetCompanyLines(int *biggest_index)
 {
-	NWidgetVertical *vert = new NWidgetVertical(NC_EQUALSIZE);
+	NWidgetHorizontal *hor = new NWidgetHorizontal(NC_EQUALSIZE);
+	NWidgetVertical *splitter = new NWidgetVertical();
+	NWidgetScrollbar *bar = new NWidgetScrollbar(NWID_VSCROLLBAR, COLOUR_BROWN, WID_GL_LAST_COMPANY+1);
+	splitter->Add(bar);
+
+	NWidgetMatrix *vert = new NWidgetMatrix();
 	vert->SetPadding(2, 2, 2, 2);
+	vert->SetCount(WID_GL_LAST_COMPANY - WID_GL_FIRST_COMPANY);
+	vert->SetScrollbar(bar);
 	uint sprite_height = GetSpriteSize(SPR_COMPANY_ICON, nullptr, ZOOM_LVL_OUT_4X).height;
 
 	for (int widnum = WID_GL_FIRST_COMPANY; widnum <= WID_GL_LAST_COMPANY; widnum++) {
@@ -127,8 +130,10 @@
 		panel->SetDataTip(0x0, STR_GRAPH_KEY_COMPANY_SELECTION_TOOLTIP);
 		vert->Add(panel);
 	}
-	*biggest_index = WID_GL_LAST_COMPANY;
-	return vert;
+	hor->Add(vert);
+	hor->Add(splitter);
+	*biggest_index = WID_GL_LAST_COMPANY+1;
+	return hor;
 }
 
 static const NWidgetPart _nested_graph_legend_widgets[] = {
@@ -1103,220 +1108,6 @@
 	AllocateWindowDescFront<PaymentRatesGraphWindow>(&_cargo_payment_rates_desc, 0);
 }
 
-<<<<<<< HEAD
-/************************/
-/* COMPANY LEAGUE TABLE */
-/************************/
-
-static const StringID _performance_titles[] = {
-	STR_COMPANY_LEAGUE_PERFORMANCE_TITLE_ENGINEER,
-	STR_COMPANY_LEAGUE_PERFORMANCE_TITLE_ENGINEER,
-	STR_COMPANY_LEAGUE_PERFORMANCE_TITLE_TRAFFIC_MANAGER,
-	STR_COMPANY_LEAGUE_PERFORMANCE_TITLE_TRAFFIC_MANAGER,
-	STR_COMPANY_LEAGUE_PERFORMANCE_TITLE_TRANSPORT_COORDINATOR,
-	STR_COMPANY_LEAGUE_PERFORMANCE_TITLE_TRANSPORT_COORDINATOR,
-	STR_COMPANY_LEAGUE_PERFORMANCE_TITLE_ROUTE_SUPERVISOR,
-	STR_COMPANY_LEAGUE_PERFORMANCE_TITLE_ROUTE_SUPERVISOR,
-	STR_COMPANY_LEAGUE_PERFORMANCE_TITLE_DIRECTOR,
-	STR_COMPANY_LEAGUE_PERFORMANCE_TITLE_DIRECTOR,
-	STR_COMPANY_LEAGUE_PERFORMANCE_TITLE_CHIEF_EXECUTIVE,
-	STR_COMPANY_LEAGUE_PERFORMANCE_TITLE_CHIEF_EXECUTIVE,
-	STR_COMPANY_LEAGUE_PERFORMANCE_TITLE_CHAIRMAN,
-	STR_COMPANY_LEAGUE_PERFORMANCE_TITLE_CHAIRMAN,
-	STR_COMPANY_LEAGUE_PERFORMANCE_TITLE_PRESIDENT,
-	STR_COMPANY_LEAGUE_PERFORMANCE_TITLE_TYCOON,
-};
-
-static inline StringID GetPerformanceTitleFromValue(uint value)
-{
-	return _performance_titles[std::min(value, 1000u) >> 6];
-}
-
-class CompanyLeagueWindow : public Window {
-private:
-	GUIList<const Company*> companies;
-	Scrollbar *vscroll;
-	uint ordinal_width; ///< The width of the ordinal number
-	uint text_width;    ///< The width of the actual text
-	uint icon_width;    ///< The width of the company icon
-	int line_height;    ///< Height of the text lines
-
-	/**
-	 * (Re)Build the company league list
-	 */
-	void BuildCompanyList()
-	{
-		if (!this->companies.NeedRebuild()) return;
-
-		this->companies.clear();
-
-		for (const Company *c : Company::Iterate()) {
-			this->companies.push_back(c);
-		}
-
-		this->companies.shrink_to_fit();
-		this->companies.RebuildDone();
-	}
-
-	/** Sort the company league by performance history */
-	static bool PerformanceSorter(const Company * const &c1, const Company * const &c2)
-	{
-		return c2->old_economy[0].performance_history < c1->old_economy[0].performance_history;
-	}
-
-public:
-	CompanyLeagueWindow(WindowDesc *desc, WindowNumber window_number) : Window(desc)
-	{
-		this->CreateNestedTree();
-		this->vscroll = this->GetScrollbar(WID_CLW_SCROLLBAR);
-		this->FinishInitNested(window_number);
-
-		this->companies.ForceRebuild();
-		this->companies.NeedResort();
-	}
-
-	void OnPaint() override
-	{
-		this->BuildCompanyList();
-		this->companies.Sort(&PerformanceSorter);
-
-		this->vscroll->SetCount(this->companies.size());
-		this->DrawWidgets();
-	}
-
-	void DrawWidget(const Rect &r, int widget) const override
-	{
-		if (widget != WID_CL_BACKGROUND) return;
-
-		int icon_y_offset = 1 + (FONT_HEIGHT_NORMAL - this->line_height) / 2;
-		uint y = r.top + WD_FRAMERECT_TOP - icon_y_offset;
-
-		bool rtl = _current_text_dir == TD_RTL;
-		uint ordinal_left  = rtl ? r.right - WD_FRAMERECT_LEFT - this->ordinal_width : r.left + WD_FRAMERECT_LEFT;
-		uint ordinal_right = rtl ? r.right - WD_FRAMERECT_LEFT : r.left + WD_FRAMERECT_LEFT + this->ordinal_width;
-		uint icon_left     = r.left + WD_FRAMERECT_LEFT + WD_FRAMERECT_RIGHT + (rtl ? this->text_width : this->ordinal_width);
-		uint text_left     = rtl ? r.left + WD_FRAMERECT_LEFT : r.right - WD_FRAMERECT_LEFT - this->text_width;
-		uint text_right    = rtl ? r.left + WD_FRAMERECT_LEFT + this->text_width : r.right - WD_FRAMERECT_LEFT;
-
-		uint count = std::min((size_t)this->vscroll->GetCapacity(), this->companies.size());
-		for (uint i = this->vscroll->GetPosition(), t = i + count; i != t; i++) {
-			const Company *c = this->companies[i];
-			if (i + STR_ORDINAL_NUMBER_1ST <= STR_ORDINAL_NUMBER_15TH) {
-				DrawString(ordinal_left, ordinal_right, y, i + STR_ORDINAL_NUMBER_1ST, i == 0 ? TC_WHITE : TC_YELLOW);
-			} else {
-				DrawString(ordinal_left, ordinal_right, y, (std::to_string(i + 1) + '.').c_str(), i == 0 ? TC_WHITE: TC_YELLOW);
-			}
-
-			DrawCompanyIcon(c->index, icon_left, y + icon_y_offset);
-
-			SetDParam(0, c->index);
-			SetDParam(1, c->index);
-			SetDParam(2, GetPerformanceTitleFromValue(c->old_economy[0].performance_history));
-			DrawString(text_left, text_right, y, STR_COMPANY_LEAGUE_COMPANY_NAME);
-			y += this->line_height;
-		}
-	}
-
-	void UpdateWidgetSize(int widget, Dimension *size, const Dimension &padding, Dimension *fill, Dimension *resize) override
-	{
-		if (widget != WID_CL_BACKGROUND) return;
-
-		this->ordinal_width = 0;
-		for (uint i = 0; i < MAX_COMPANIES; i++) {
-			if (i + STR_ORDINAL_NUMBER_1ST <= STR_ORDINAL_NUMBER_15TH) {
-				this->ordinal_width = std::max(this->ordinal_width, GetStringBoundingBox(STR_ORDINAL_NUMBER_1ST + i).width);
-			} else {
-				this->ordinal_width = std::max(this->ordinal_width, GetStringBoundingBox((std::to_string(i + 1) + '.').c_str()).width);
-			}
-		}
-		this->ordinal_width += 5; // Keep some extra spacing
-
-		uint widest_width = 0;
-		uint widest_title = 0;
-		for (uint i = 0; i < lengthof(_performance_titles); i++) {
-			uint width = GetStringBoundingBox(_performance_titles[i]).width;
-			if (width > widest_width) {
-				widest_title = i;
-				widest_width = width;
-			}
-		}
-
-		Dimension d = GetSpriteSize(SPR_COMPANY_ICON);
-		this->icon_width = d.width + 2;
-		this->line_height = std::max<int>(d.height + 2, FONT_HEIGHT_NORMAL);
-
-		for (const Company *c : Company::Iterate()) {
-			SetDParam(0, c->index);
-			SetDParam(1, c->index);
-			SetDParam(2, _performance_titles[widest_title]);
-			widest_width = std::max(widest_width, GetStringBoundingBox(STR_COMPANY_LEAGUE_COMPANY_NAME).width);
-		}
-
-		this->text_width = widest_width + 30; // Keep some extra spacing
-
-		resize->height = this->line_height;
-		size->width = WD_FRAMERECT_LEFT + this->ordinal_width + WD_FRAMERECT_RIGHT + this->icon_width + WD_FRAMERECT_LEFT + this->text_width + WD_FRAMERECT_RIGHT;
-		size->height = WD_FRAMERECT_TOP + this->line_height * OLD_MAX_COMPANIES + WD_FRAMERECT_BOTTOM;
-	}
-
-	virtual void OnResize()
-	{
-		this->vscroll->SetCapacityFromWidget(this, WID_CL_BACKGROUND, WD_FRAMERECT_TOP + WD_FRAMERECT_BOTTOM);
-	}
-
-	void OnGameTick() override
-	{
-		if (this->companies.NeedResort()) {
-			this->SetDirty();
-		}
-	}
-
-	/**
-	 * Some data on this window has become invalid.
-	 * @param data Information about the changed data.
-	 * @param gui_scope Whether the call is done from GUI scope. You may not do everything when not in GUI scope. See #InvalidateWindowData() for details.
-	 */
-	void OnInvalidateData(int data = 0, bool gui_scope = true) override
-	{
-		if (data == 0) {
-			/* This needs to be done in command-scope to enforce rebuilding before resorting invalid data */
-			this->companies.ForceRebuild();
-		} else {
-			this->companies.ForceResort();
-		}
-	}
-};
-
-static const NWidgetPart _nested_company_league_widgets[] = {
-	NWidget(NWID_HORIZONTAL),
-		NWidget(WWT_CLOSEBOX, COLOUR_BROWN),
-		NWidget(WWT_CAPTION, COLOUR_BROWN), SetDataTip(STR_COMPANY_LEAGUE_TABLE_CAPTION, STR_TOOLTIP_WINDOW_TITLE_DRAG_THIS),
-		NWidget(WWT_SHADEBOX, COLOUR_BROWN),
-		NWidget(WWT_STICKYBOX, COLOUR_BROWN),
-	EndContainer(),
-	NWidget(NWID_HORIZONTAL),
-		NWidget(WWT_PANEL, COLOUR_GREY, WID_CL_BACKGROUND), SetMinimalSize(400, 0), SetScrollbar(WID_CLW_SCROLLBAR), EndContainer(),
-		NWidget(NWID_VERTICAL),
-			NWidget(NWID_VSCROLLBAR, COLOUR_GREY, WID_CLW_SCROLLBAR),
-			NWidget(WWT_RESIZEBOX, COLOUR_GREY),
-		EndContainer(),
-	EndContainer(),
-};
-
-static WindowDesc _company_league_desc(
-	WDP_AUTO, "league", 0, 0,
-	WC_COMPANY_LEAGUE, WC_NONE,
-	0,
-	_nested_company_league_widgets, lengthof(_nested_company_league_widgets)
-);
-
-void ShowCompanyLeagueTable()
-{
-	AllocateWindowDescFront<CompanyLeagueWindow>(&_company_league_desc, 0);
-}
-
-=======
->>>>>>> 2ebc601d
 /*****************************/
 /* PERFORMANCE RATING DETAIL */
 /*****************************/
@@ -1380,15 +1171,9 @@
 	void UpdateWidgetSize(int widget, Dimension *size, const Dimension &padding, Dimension *fill, Dimension *resize) override
 	{
 		switch (widget) {
-<<<<<<< HEAD
 			case WID_PRD_SCORE_FIRST: {
-				this->bar_height = FONT_HEIGHT_NORMAL + 4;
-				size->height = this->bar_height + 2 * WD_MATRIX_TOP;
-=======
-			case WID_PRD_SCORE_FIRST:
 				this->bar_height = FONT_HEIGHT_NORMAL + WidgetDimensions::scaled.fullbevel.Vertical();
 				size->height = this->bar_height + WidgetDimensions::scaled.matrix.Vertical();
->>>>>>> 2ebc601d
 
 				uint score_info_width = 0;
 				for (uint i = SCORE_BEGIN; i < SCORE_END; i++) {
@@ -1441,8 +1226,8 @@
 			}
 			case WID_PRD_BACKGROUND: {
 				Dimension sprite_size = GetSpriteSize(SPR_COMPANY_ICON, nullptr, ZOOM_LVL_OUT_4X);
-				sprite_size.width  += WD_MATRIX_LEFT + WD_MATRIX_RIGHT;
-				sprite_size.height += WD_MATRIX_TOP + WD_MATRIX_BOTTOM + 1;
+				sprite_size.width  += WidgetDimensions::scaled.matrix.left + WidgetDimensions::scaled.matrix.right;
+				sprite_size.height += WidgetDimensions::scaled.matrix.top + WidgetDimensions::scaled.matrix.bottom + 1;
 				resize->width = 1/*sprite_size.width*/;
 				resize->height = sprite_size.height;
 				size->height = 5 * sprite_size.height;
@@ -1456,17 +1241,6 @@
 	{
 		/* No need to draw when there's nothing to draw */
 		if (this->company == INVALID_COMPANY) return;
-
-<<<<<<< HEAD
-// 		if (IsInsideMM(widget, WID_PRD_COMPANY_FIRST, WID_PRD_COMPANY_LAST + 1)) {
-// // 		if (IsInsideMM(widget, pos, max)) {
-// 			if (this->IsWidgetDisabled(widget)) return;
-// 			CompanyID cid = (CompanyID)(widget - WID_PRD_COMPANY_FIRST);
-// 			int offset = (cid == this->company) ? 1 : 0;
-// 			Dimension sprite_size = GetSpriteSize(SPR_COMPANY_ICON);
-// 			DrawCompanyIcon(cid, (r.left + r.right - sprite_size.width) / 2 + offset, (r.top + r.bottom - sprite_size.height) / 2 + offset);
-// 			return;
-// 		}
 
 		if (widget == WID_PRD_BACKGROUND) {
 			int pos = this->vscroll->GetPosition();
@@ -1476,8 +1250,8 @@
 			Dimension sprite_size = GetSpriteSize(SPR_COMPANY_ICON);
 			int orig_width = sprite_size.width;
 			int orig_height = sprite_size.height;
-			sprite_size.width  += WD_MATRIX_LEFT + WD_MATRIX_RIGHT;
-			sprite_size.height += WD_MATRIX_TOP + WD_MATRIX_BOTTOM + 1;
+			sprite_size.width  += WidgetDimensions::scaled.matrix.left + WidgetDimensions::scaled.matrix.right;
+			sprite_size.height += WidgetDimensions::scaled.matrix.top + WidgetDimensions::scaled.matrix.bottom + 1;
 			int xsize = this->GetWidget<NWidgetBase>(WID_PRD_BACKGROUND)->current_x;
 			int total_selection = 8;
 			sprite_size.width = std::max(sprite_size.width, uint(xsize/total_selection));
@@ -1534,19 +1308,11 @@
 		}
 
 		if (widget == WID_PRD_COMPANY_NAME) {
-			uint bar_top  = r.top + WD_MATRIX_TOP;
+			uint bar_top  = r.top + WidgetDimensions::scaled.matrix.top;
 			uint text_top = bar_top + 2;
 			SetDParam(0, this->company);
 			SetDParam(1, this->company);
 			DrawString(this->score_info_left, this->score_detail_right, text_top, STR_COMPANY_NAME, TC_BLACK);
-=======
-		if (IsInsideMM(widget, WID_PRD_COMPANY_FIRST, WID_PRD_COMPANY_LAST + 1)) {
-			if (this->IsWidgetDisabled(widget)) return;
-			CompanyID cid = (CompanyID)(widget - WID_PRD_COMPANY_FIRST);
-			int offset = (cid == this->company) ? WidgetDimensions::scaled.pressed : 0;
-			Dimension sprite_size = GetSpriteSize(SPR_COMPANY_ICON);
-			DrawCompanyIcon(cid, CenterBounds(r.left, r.right, sprite_size.width) + offset, CenterBounds(r.top, r.bottom, sprite_size.height) + offset);
->>>>>>> 2ebc601d
 			return;
 		}
 
@@ -1622,8 +1388,8 @@
 			return;
 		}
 		Dimension sprite_size = GetSpriteSize(SPR_COMPANY_ICON);
-		sprite_size.width  += WD_MATRIX_LEFT + WD_MATRIX_RIGHT;
-		sprite_size.height += WD_MATRIX_TOP + WD_MATRIX_BOTTOM + 1;
+		sprite_size.width  += WidgetDimensions::scaled.matrix.left + WidgetDimensions::scaled.matrix.right;
+		sprite_size.height += WidgetDimensions::scaled.matrix.top + WidgetDimensions::scaled.matrix.bottom + 1;
 		int sel = this->vscroll->GetScrolledRowFromWidget(pt.y, this, WID_PRD_BACKGROUND);
 		int xsize = this->GetWidget<NWidgetBase>(WID_PRD_BACKGROUND)->current_x;
 		int count = 8;
@@ -1726,8 +1492,8 @@
 // 	int hor_length = 0;
 // // button_tooltip
 // 	Dimension sprite_size = GetSpriteSize(SPR_COMPANY_ICON, nullptr, ZOOM_LVL_OUT_4X);
-// 	sprite_size.width  += WD_MATRIX_LEFT + WD_MATRIX_RIGHT;
-// 	sprite_size.height += WD_MATRIX_TOP + WD_MATRIX_BOTTOM + 1; // 1 for the 'offset' of being pressed
+// 	sprite_size.width  += WidgetDimensions::scaled.matrix.left + WidgetDimensions::scaled.matrix.right;
+// 	sprite_size.height += WidgetDimensions::scaled.matrix.top + WidgetDimensions::scaled.matrix.bottom + 1; // 1 for the 'offset' of being pressed
 //
 // 	for (int widnum = WID_PRD_COMPANY_FIRST; widnum <= WID_PRD_COMPANY_LAST; widnum++) {
 // 		/* Ensure there is room in 'hor' for another button. */
@@ -1776,7 +1542,6 @@
 		NWidget(WWT_SHADEBOX, COLOUR_BROWN),
 		NWidget(WWT_STICKYBOX, COLOUR_BROWN),
 	EndContainer(),
-<<<<<<< HEAD
 	NWidget(NWID_HORIZONTAL),
 // 		NWidget(WWT_PANEL, COLOUR_BROWN),/* SetMinimalSize(400, 10),*/
 		NWidget(WWT_MATRIX, COLOUR_GREY, WID_PRD_BACKGROUND), SetMinimalSize(20, 20), SetFill(1, 1), SetResize(1, 1),/*SetPadding(0, 1, 1, 2), SetFill(0, 1),*/ /*SetPIP(0, 2, 0),*/
@@ -1791,10 +1556,6 @@
 	NWidget(NWID_HORIZONTAL),
 		NWidgetFunction(MakePerformanceDetailPanels),
 		NWidget(WWT_RESIZEBOX, COLOUR_GREY),
-=======
-	NWidget(WWT_PANEL, COLOUR_BROWN),
-		NWidgetFunction(MakeCompanyButtonRowsGraphGUI), SetPadding(2),
->>>>>>> 2ebc601d
 	EndContainer(),
 };
 
