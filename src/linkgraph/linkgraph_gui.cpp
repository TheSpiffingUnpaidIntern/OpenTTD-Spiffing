--- conflicted
+++ resolved
@@ -616,13 +616,8 @@
 		DrawCompanyIcon(cid, CenterBounds(br.left, br.right, sprite_size.width), CenterBounds(br.top, br.bottom, sprite_size.height));
 	}
 	if (IsInsideMM(widget, WID_LGL_SATURATION_FIRST, WID_LGL_SATURATION_LAST + 1)) {
-<<<<<<< HEAD
 		uint16 colour = LinkGraphOverlay::LINK_COLOURS[_settings_client.gui.linkgraph_colours][widget - WID_LGL_SATURATION_FIRST];
-		GfxFillRect(r.left + 1, r.top + 1, r.right - 1, r.bottom - 1, colour);
-=======
-		uint8 colour = LinkGraphOverlay::LINK_COLOURS[_settings_client.gui.linkgraph_colours][widget - WID_LGL_SATURATION_FIRST];
 		GfxFillRect(br, colour);
->>>>>>> 2ebc601d
 		StringID str = STR_NULL;
 		if (widget == WID_LGL_SATURATION_FIRST) {
 			str = STR_LINKGRAPH_LEGEND_UNUSED;
