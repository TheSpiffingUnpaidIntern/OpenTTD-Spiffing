/*
 * This file is part of OpenTTD.
 * OpenTTD is free software; you can redistribute it and/or modify it under the terms of the GNU General Public License as published by the Free Software Foundation, version 2.
 * OpenTTD is distributed in the hope that it will be useful, but WITHOUT ANY WARRANTY; without even the implied warranty of MERCHANTABILITY or FITNESS FOR A PARTICULAR PURPOSE.
 * See the GNU General Public License for more details. You should have received a copy of the GNU General Public License along with OpenTTD. If not, see <http://www.gnu.org/licenses/>.
 */

/** @file town_gui.cpp GUI for towns. */

#include "stdafx.h"
#include "town.h"
#include "viewport_func.h"
#include "error.h"
#include "gui.h"
#include "command_func.h"
#include "company_func.h"
#include "company_base.h"
#include "company_gui.h"
#include "network/network.h"
#include "string_func.h"
#include "strings_func.h"
#include "sound_func.h"
#include "tilehighlight_func.h"
#include "sortlist_type.h"
#include "road_cmd.h"
#include "landscape.h"
#include "querystring_gui.h"
#include "window_func.h"
#include "townname_func.h"
#include "core/backup_type.hpp"
#include "core/geometry_func.hpp"
#include "genworld.h"
#include "stringfilter_type.h"
#include "widgets/dropdown_func.h"
#include "town_kdtree.h"
#include "town_cmd.h"

#include "widgets/town_widget.h"

#include "table/strings.h"

#include "safeguards.h"
#include "zoom_func.h"

TownKdtree _town_local_authority_kdtree(&Kdtree_TownXYFunc);

typedef GUIList<const Town*> GUITownList;

static const NWidgetPart _nested_town_authority_widgets[] = {
	NWidget(NWID_HORIZONTAL),
		NWidget(WWT_CLOSEBOX, COLOUR_BROWN),
		NWidget(WWT_CAPTION, COLOUR_BROWN, WID_TA_CAPTION), SetDataTip(STR_LOCAL_AUTHORITY_CAPTION, STR_TOOLTIP_WINDOW_TITLE_DRAG_THIS),
		NWidget(WWT_TEXTBTN, COLOUR_BROWN, WID_TA_ZONE_BUTTON), SetMinimalSize(50, 0), SetMinimalTextLines(1, WidgetDimensions::unscaled.framerect.Vertical() + 2), SetDataTip(STR_LOCAL_AUTHORITY_ZONE, STR_LOCAL_AUTHORITY_ZONE_TOOLTIP),
		NWidget(WWT_SHADEBOX, COLOUR_BROWN),
		NWidget(WWT_DEFSIZEBOX, COLOUR_BROWN),
		NWidget(WWT_STICKYBOX, COLOUR_BROWN),
	EndContainer(),
<<<<<<< HEAD
	NWidget(NWID_HORIZONTAL),
		NWidget(WWT_PANEL, COLOUR_BROWN, WID_TA_RATING_INFO), SetScrollbar(WID_TA_RATING_SCROLL), SetMinimalSize(317, 92), SetResize(1, 1), EndContainer(),
		NWidget(NWID_VSCROLLBAR, COLOUR_BROWN, WID_TA_RATING_SCROLL),
	EndContainer(),
	NWidget(NWID_HORIZONTAL),
		NWidget(WWT_PANEL, COLOUR_BROWN, WID_TA_COMMAND_LIST), SetMinimalSize(305, 52), SetResize(1, 0), SetDataTip(0x0, STR_LOCAL_AUTHORITY_ACTIONS_TOOLTIP), SetScrollbar(WID_TA_SCROLLBAR), EndContainer(),
		NWidget(NWID_VSCROLLBAR, COLOUR_BROWN, WID_TA_SCROLLBAR),
	EndContainer(),
=======
	NWidget(WWT_PANEL, COLOUR_BROWN, WID_TA_RATING_INFO), SetMinimalSize(317, 92), SetResize(1, 1), EndContainer(),
	NWidget(WWT_PANEL, COLOUR_BROWN, WID_TA_COMMAND_LIST), SetMinimalSize(317, 52), SetResize(1, 0), SetDataTip(0x0, STR_LOCAL_AUTHORITY_ACTIONS_TOOLTIP), EndContainer(),
>>>>>>> 2ebc601d
	NWidget(WWT_PANEL, COLOUR_BROWN, WID_TA_ACTION_INFO), SetMinimalSize(317, 52), SetResize(1, 0), EndContainer(),
	NWidget(NWID_HORIZONTAL),
		NWidget(WWT_PUSHTXTBTN, COLOUR_BROWN, WID_TA_EXECUTE),  SetMinimalSize(317, 12), SetResize(1, 0), SetFill(1, 0), SetDataTip(STR_LOCAL_AUTHORITY_DO_IT_BUTTON, STR_LOCAL_AUTHORITY_DO_IT_TOOLTIP),
		NWidget(WWT_RESIZEBOX, COLOUR_BROWN),
	EndContainer()
};

/** Town authority window. */
struct TownAuthorityWindow : Window {
private:
	Town *town;    ///< Town being displayed.
	int sel_index; ///< Currently selected town action, \c 0 to \c TACT_COUNT-1, \c -1 means no action selected.
<<<<<<< HEAD
	Scrollbar *vscroll;
	Scrollbar *rating_scroll;
=======
>>>>>>> 2ebc601d
	uint displayed_actions_on_previous_painting; ///< Actions that were available on the previous call to OnPaint()
	TownActions enabled_actions; ///< Actions that are enabled in settings.
	TownActions available_actions; ///< Actions that are available to execute for the current company.

	Dimension icon_size;      ///< Dimensions of company icon
	Dimension exclusive_size; ///< Dimensions of exlusive icon

	/**
	 * Get the position of the Nth set bit.
	 *
	 * If there is no Nth bit set return -1
	 *
	 * @param n The Nth set bit from which we want to know the position
	 * @return The position of the Nth set bit, or -1 if no Nth bit set.
	 */
	int GetNthSetBit(int n)
	{
		if (n >= 0) {
			for (uint i : SetBitIterator(this->enabled_actions)) {
				n--;
				if (n < 0) return i;
			}
		}
		return -1;
	}

	/**
	 * Gets all town authority actions enabled in settings.
	 *
	 * @return Bitmask of actions enabled in the settings.
	 */
	static TownActions GetEnabledActions()
	{
		TownActions enabled = TACT_ALL;

		if (!_settings_game.economy.fund_roads) CLRBITS(enabled, TACT_ROAD_REBUILD);
		if (!_settings_game.economy.fund_buildings) CLRBITS(enabled, TACT_FUND_BUILDINGS);
		if (!_settings_game.economy.exclusive_rights) CLRBITS(enabled, TACT_BUY_RIGHTS);
		if (!_settings_game.economy.bribe) CLRBITS(enabled, TACT_BRIBE);

		return enabled;
	}

public:
	TownAuthorityWindow(WindowDesc *desc, WindowNumber window_number) : Window(desc), sel_index(-1), displayed_actions_on_previous_painting(0), available_actions(TACT_NONE)
	{
		this->town = Town::Get(window_number);
<<<<<<< HEAD
// 		this->InitNested(window_number);
		this->CreateNestedTree();
		this->vscroll = this->GetScrollbar(WID_TA_SCROLLBAR);
		this->rating_scroll = this->GetScrollbar(WID_TA_RATING_SCROLL);
		this->FinishInitNested(window_number);
		this->vscroll->SetCapacity((this->GetWidget<NWidgetBase>(WID_TA_COMMAND_LIST)->current_y - WD_FRAMERECT_TOP - WD_FRAMERECT_BOTTOM) / FONT_HEIGHT_NORMAL);
=======
		this->enabled_actions = GetEnabledActions();
		this->InitNested(window_number);
>>>>>>> 2ebc601d
	}

	void OnInit() override
	{
		this->icon_size      = GetSpriteSize(SPR_COMPANY_ICON);
		this->exclusive_size = GetSpriteSize(SPR_EXCLUSIVE_TRANSPORT);
	}

	void OnPaint() override
	{
		this->available_actions = GetMaskOfTownActions(_local_company, this->town);
		if (this->available_actions != displayed_actions_on_previous_painting) this->SetDirty();
		displayed_actions_on_previous_painting = this->available_actions;

		this->SetWidgetLoweredState(WID_TA_ZONE_BUTTON, this->town->show_zone);
		this->SetWidgetDisabledState(WID_TA_EXECUTE, (this->sel_index == -1) || !HasBit(this->available_actions, this->sel_index));

		int count = 1;
		for (const Company *c : Company::Iterate()) {
			if ((this->town->have_ratings.at(c->index) || this->town->exclusivity == c->index)) {
				count++;
			}
		}
		this->rating_scroll->SetCount(count);
		this->DrawWidgets();
		if (!this->IsShaded())
		{
			this->DrawRatings();
			this->DrawActions();
		}
	}

	/** Draw the contents of the ratings panel. May request a resize of the window if the contents does not fit. */
	void DrawRatings()
	{
		Rect r = this->GetWidget<NWidgetBase>(WID_TA_RATING_INFO)->GetCurrentRect().Shrink(WidgetDimensions::scaled.framerect);

		int text_y_offset      = (this->resize.step_height - FONT_HEIGHT_NORMAL) / 2;
		int icon_y_offset      = (this->resize.step_height - this->icon_size.height) / 2;
		int exclusive_y_offset = (this->resize.step_height - this->exclusive_size.height) / 2;

		DrawString(r.left, r.right, r.top + text_y_offset, STR_LOCAL_AUTHORITY_COMPANY_RATINGS);
		r.top += this->resize.step_height;

		bool rtl = _current_text_dir == TD_RTL;
<<<<<<< HEAD
		uint text_left      = left  + (rtl ? 0 : icon_width + exclusive_width + 4);
		uint text_right     = right - (rtl ? icon_width + exclusive_width + 4 : 0);
		uint icon_left      = rtl ? right - icon_width : left;
		uint exclusive_left = rtl ? right - icon_width - exclusive_width - 2 : left + icon_width + 2;
		uint count = this->rating_scroll->GetCapacity();
		uint i = this->rating_scroll->GetPosition();
		uint current = 0;
		/* Draw list of companies */
		for (const Company *c : Company::Iterate()) {
			if ((this->town->have_ratings.at(c->index) || this->town->exclusivity == c->index)) {
				if (current < i) {
					current++;
					continue;
				}
				current++;
				DrawCompanyIcon(c->index, icon_left, y + icon_y_offset);
=======
		Rect icon      = r.WithWidth(this->icon_size.width, rtl);
		Rect exclusive = r.Indent(this->icon_size.width + WidgetDimensions::scaled.hsep_normal, rtl).WithWidth(this->exclusive_size.width, rtl);
		Rect text      = r.Indent(this->icon_size.width + WidgetDimensions::scaled.hsep_normal + this->exclusive_size.width + WidgetDimensions::scaled.hsep_normal, rtl);

		/* Draw list of companies */
		for (const Company *c : Company::Iterate()) {
			if ((HasBit(this->town->have_ratings, c->index) || this->town->exclusivity == c->index)) {
				DrawCompanyIcon(c->index, icon.left, text.top + icon_y_offset);
>>>>>>> 2ebc601d

				SetDParam(0, c->index);
				SetDParam(1, c->index);

				int rating = this->town->ratings[c->index];
				StringID str = STR_CARGO_RATING_APPALLING;
				if (rating > RATING_APPALLING) str++;
				if (rating > RATING_VERYPOOR)  str++;
				if (rating > RATING_POOR)      str++;
				if (rating > RATING_MEDIOCRE)  str++;
				if (rating > RATING_GOOD)      str++;
				if (rating > RATING_VERYGOOD)  str++;
				if (rating > RATING_EXCELLENT) str++;

				SetDParam(2, str);
				if (this->town->exclusivity == c->index) {
					DrawSprite(SPR_EXCLUSIVE_TRANSPORT, COMPANY_SPRITE_COLOUR(c->index), exclusive.left, text.top + exclusive_y_offset);
				}

<<<<<<< HEAD
				DrawString(text_left, text_right, y, STR_LOCAL_AUTHORITY_COMPANY_RATING);
				y += FONT_HEIGHT_NORMAL;
				if (current - i + 1 == count) {
					break;
				}
			}
		}
=======
				DrawString(text.left, text.right, text.top + text_y_offset, STR_LOCAL_AUTHORITY_COMPANY_RATING);
				text.top += this->resize.step_height;
			}
		}

		text.bottom = text.top - 1;
		if (text.bottom > r.bottom) {
			/* If the company list is too big to fit, mark ourself dirty and draw again. */
			ResizeWindow(this, 0, text.bottom - r.bottom, false);
		}
	}

	/** Draws the contents of the actions panel. May re-initialise window to resize panel, if the list does not fit. */
	void DrawActions()
	{
		Rect r = this->GetWidget<NWidgetBase>(WID_TA_COMMAND_LIST)->GetCurrentRect().Shrink(WidgetDimensions::scaled.framerect);

		DrawString(r, STR_LOCAL_AUTHORITY_ACTIONS_TITLE);
		r.top += FONT_HEIGHT_NORMAL;

		/* Draw list of actions */
		for (int i = 0; i < TACT_COUNT; i++) {
			/* Don't show actions if disabled in settings. */
			if (!HasBit(this->enabled_actions, i)) continue;

			/* Set colour of action based on ability to execute and if selected. */
			TextColour action_colour = TC_GREY | TC_NO_SHADE;
			if (HasBit(this->available_actions, i)) action_colour = TC_ORANGE;
			if (this->sel_index == i) action_colour = TC_WHITE;

			DrawString(r, STR_LOCAL_AUTHORITY_ACTION_SMALL_ADVERTISING_CAMPAIGN + i, action_colour);
			r.top += FONT_HEIGHT_NORMAL;
		}
>>>>>>> 2ebc601d
	}

	void SetStringParameters(int widget) const override
	{
		if (widget == WID_TA_CAPTION) SetDParam(0, this->window_number);
	}

	void DrawWidget(const Rect &r, int widget) const override
	{
		switch (widget) {
			case WID_TA_ACTION_INFO:
				if (this->sel_index != -1) {
					Money action_cost = _price[PR_TOWN_ACTION] * _town_action_costs[this->sel_index] >> 8;
					bool affordable = action_cost < Company::GetIfValid(_local_company)->money;

					SetDParam(0, action_cost);
					DrawStringMultiLine(r.Shrink(WidgetDimensions::scaled.framerect),
						STR_LOCAL_AUTHORITY_ACTION_TOOLTIP_SMALL_ADVERTISING + this->sel_index,
						affordable ? TC_YELLOW : TC_RED);
				}
				break;
		}
	}

	void UpdateWidgetSize(int widget, Dimension *size, const Dimension &padding, Dimension *fill, Dimension *resize) override
	{
		switch (widget) {
			case WID_TA_ACTION_INFO: {
				assert(size->width > padding.width && size->height > padding.height);
				Dimension d = {0, 0};
				for (int i = 0; i < TACT_COUNT; i++) {
					SetDParam(0, _price[PR_TOWN_ACTION] * _town_action_costs[i] >> 8);
					d = maxdim(d, GetStringMultiLineBoundingBox(STR_LOCAL_AUTHORITY_ACTION_TOOLTIP_SMALL_ADVERTISING + i, *size));
				}
				d.width += padding.width;
				d.height += padding.height;
				*size = maxdim(*size, d);
				break;
			}

			case WID_TA_COMMAND_LIST:
				size->height = (TACT_COUNT + 1) * FONT_HEIGHT_NORMAL + padding.height;
				size->width = GetStringBoundingBox(STR_LOCAL_AUTHORITY_ACTIONS_TITLE).width;
				for (uint i = 0; i < TACT_COUNT; i++ ) {
					size->width = std::max(size->width, GetStringBoundingBox(STR_LOCAL_AUTHORITY_ACTION_SMALL_ADVERTISING_CAMPAIGN + i).width);
				}
				size->width += padding.width;
				break;

			case WID_TA_RATING_INFO:
				resize->height = std::max({this->icon_size.height + WidgetDimensions::scaled.vsep_normal, this->exclusive_size.height + WidgetDimensions::scaled.vsep_normal, (uint)FONT_HEIGHT_NORMAL});
				size->height = 9 * resize->height + padding.height;
				break;
		}
	}

	void OnClick(Point pt, int widget, int click_count) override
	{
		switch (widget) {
			case WID_TA_ZONE_BUTTON: {
				bool new_show_state = !this->town->show_zone;
				TownID index = this->town->index;

				new_show_state ? _town_local_authority_kdtree.Insert(index) : _town_local_authority_kdtree.Remove(index);

				this->town->show_zone = new_show_state;
				this->SetWidgetLoweredState(widget, new_show_state);
				MarkWholeScreenDirty();
				break;
			}

			case WID_TA_COMMAND_LIST: {
				int y = this->GetRowFromWidget(pt.y, WID_TA_COMMAND_LIST, 1, FONT_HEIGHT_NORMAL) - 1;

				y = GetNthSetBit(y);
				if (y >= 0) {
					this->sel_index = y;
					this->SetDirty();
				}

				/* When double-clicking, continue */
				if (click_count == 1 || y < 0) break;
				FALLTHROUGH;
			}

			case WID_TA_EXECUTE:
				Command<CMD_DO_TOWN_ACTION>::Post(STR_ERROR_CAN_T_DO_THIS, this->town->xy, this->window_number, this->sel_index);
				break;
		}
	}

	void OnResize() override
	{
		this->rating_scroll->SetCapacityFromWidget(this, WID_TA_RATING_INFO,  WD_FRAMERECT_TOP + WD_FRAMERECT_BOTTOM);
	}

	void OnHundredthTick() override
	{
		this->SetDirty();
	}

	void OnInvalidateData(int data = 0, bool gui_scope = true) override
	{
		if (!gui_scope) return;

		this->enabled_actions = this->GetEnabledActions();
		if (!HasBit(this->enabled_actions, this->sel_index)) {
			this->sel_index = -1;
		}
	}
};

static WindowDesc _town_authority_desc(
	WDP_AUTO, "view_town_authority", 317, 222,
	WC_TOWN_AUTHORITY, WC_NONE,
	0,
	_nested_town_authority_widgets, lengthof(_nested_town_authority_widgets)
);

static void ShowTownAuthorityWindow(uint town)
{
	AllocateWindowDescFront<TownAuthorityWindow>(&_town_authority_desc, town);
}


/* Town view window. */
struct TownViewWindow : Window {
private:
	Town *town; ///< Town displayed by the window.

public:
	static const int WID_TV_HEIGHT_NORMAL = 150;

	TownViewWindow(WindowDesc *desc, WindowNumber window_number) : Window(desc)
	{
		this->CreateNestedTree();

		this->town = Town::Get(window_number);
		if (this->town->larger_town) this->GetWidget<NWidgetCore>(WID_TV_CAPTION)->widget_data = STR_TOWN_VIEW_CITY_CAPTION;

		this->FinishInitNested(window_number);

		this->flags |= WF_DISABLE_VP_SCROLL;
		NWidgetViewport *nvp = this->GetWidget<NWidgetViewport>(WID_TV_VIEWPORT);
		nvp->InitializeViewport(this, this->town->xy, ScaleZoomGUI(ZOOM_LVL_TOWN));

		/* disable renaming town in network games if you are not the server */
		this->SetWidgetDisabledState(WID_TV_CHANGE_NAME, _networking && !_network_server);
	}

	void Close() override
	{
		SetViewportCatchmentTown(Town::Get(this->window_number), false);
		this->Window::Close();
	}

	void SetStringParameters(int widget) const override
	{
		if (widget == WID_TV_CAPTION) SetDParam(0, this->town->index);
	}

	void OnPaint() override
	{
		extern const Town *_viewport_highlight_town;
		this->SetWidgetLoweredState(WID_TV_CATCHMENT, _viewport_highlight_town == this->town);

		this->DrawWidgets();
	}

	void DrawWidget(const Rect &r, int widget) const override
	{
		if (widget != WID_TV_INFO) return;

		Rect tr = r.Shrink(WidgetDimensions::scaled.framerect);

		SetDParam(0, this->town->cache.population);
		SetDParam(1, this->town->cache.num_houses);
		DrawString(tr, STR_TOWN_VIEW_POPULATION_HOUSES);
		tr.top += FONT_HEIGHT_NORMAL;

		SetDParam(0, 1 << CT_PASSENGERS);
		SetDParam(1, this->town->supplied[CT_PASSENGERS].old_act);
		SetDParam(2, this->town->supplied[CT_PASSENGERS].old_max);
		DrawString(tr, STR_TOWN_VIEW_CARGO_LAST_MONTH_MAX);
		tr.top += FONT_HEIGHT_NORMAL;

		SetDParam(0, 1 << CT_MAIL);
		SetDParam(1, this->town->supplied[CT_MAIL].old_act);
		SetDParam(2, this->town->supplied[CT_MAIL].old_max);
		DrawString(tr, STR_TOWN_VIEW_CARGO_LAST_MONTH_MAX);
		tr.top += FONT_HEIGHT_NORMAL;

		bool first = true;
		for (int i = TE_BEGIN; i < TE_END; i++) {
			if (this->town->goal[i] == 0) continue;
			if (this->town->goal[i] == TOWN_GROWTH_WINTER && (TileHeight(this->town->xy) < LowestSnowLine() || this->town->cache.population <= 90)) continue;
			if (this->town->goal[i] == TOWN_GROWTH_DESERT && (GetTropicZone(this->town->xy) != TROPICZONE_DESERT || this->town->cache.population <= 60)) continue;

			if (first) {
				DrawString(tr, STR_TOWN_VIEW_CARGO_FOR_TOWNGROWTH);
				tr.top += FONT_HEIGHT_NORMAL;
				first = false;
			}

			bool rtl = _current_text_dir == TD_RTL;

			const CargoSpec *cargo = FindFirstCargoWithTownEffect((TownEffect)i);
			assert(cargo != nullptr);

			StringID string;

			if (this->town->goal[i] == TOWN_GROWTH_DESERT || this->town->goal[i] == TOWN_GROWTH_WINTER) {
				/* For 'original' gameplay, don't show the amount required (you need 1 or more ..) */
				string = STR_TOWN_VIEW_CARGO_FOR_TOWNGROWTH_DELIVERED_GENERAL;
				if (this->town->received[i].old_act == 0) {
					string = STR_TOWN_VIEW_CARGO_FOR_TOWNGROWTH_REQUIRED_GENERAL;

					if (this->town->goal[i] == TOWN_GROWTH_WINTER && TileHeight(this->town->xy) < GetSnowLine()) {
						string = STR_TOWN_VIEW_CARGO_FOR_TOWNGROWTH_REQUIRED_WINTER;
					}
				}

				SetDParam(0, cargo->name);
			} else {
				string = STR_TOWN_VIEW_CARGO_FOR_TOWNGROWTH_DELIVERED;
				if (this->town->received[i].old_act < this->town->goal[i]) {
					string = STR_TOWN_VIEW_CARGO_FOR_TOWNGROWTH_REQUIRED;
				}

				SetDParam(0, cargo->Index());
				SetDParam(1, this->town->received[i].old_act);
				SetDParam(2, cargo->Index());
				SetDParam(3, this->town->goal[i]);
			}
			DrawString(tr.Indent(20, rtl), string);
			tr.top += FONT_HEIGHT_NORMAL;
		}

		if (HasBit(this->town->flags, TOWN_IS_GROWING)) {
			SetDParam(0, RoundDivSU(this->town->growth_rate + 1, DAY_TICKS));
			DrawString(tr, this->town->fund_buildings_months == 0 ? STR_TOWN_VIEW_TOWN_GROWS_EVERY : STR_TOWN_VIEW_TOWN_GROWS_EVERY_FUNDED);
			tr.top += FONT_HEIGHT_NORMAL;
		} else {
			DrawString(tr, STR_TOWN_VIEW_TOWN_GROW_STOPPED);
			tr.top += FONT_HEIGHT_NORMAL;
		}

		/* only show the town noise, if the noise option is activated. */
		if (_settings_game.economy.station_noise_level) {
			SetDParam(0, this->town->noise_reached);
			SetDParam(1, this->town->MaxTownNoise());
			DrawString(tr, STR_TOWN_VIEW_NOISE_IN_TOWN);
			tr.top += FONT_HEIGHT_NORMAL;
		}

		if (!this->town->text.empty()) {
			SetDParamStr(0, this->town->text);
			tr.top = DrawStringMultiLine(tr, STR_JUST_RAW_STRING, TC_BLACK);
		}
	}

	void OnClick(Point pt, int widget, int click_count) override
	{
		switch (widget) {
			case WID_TV_CENTER_VIEW: // scroll to location
				if (_ctrl_pressed) {
					ShowExtraViewportWindow(this->town->xy);
				} else {
					ScrollMainWindowToTile(this->town->xy);
				}
				break;

			case WID_TV_SHOW_AUTHORITY: // town authority
				ShowTownAuthorityWindow(this->window_number);
				break;

			case WID_TV_CHANGE_NAME: // rename
				SetDParam(0, this->window_number);
				ShowQueryString(STR_TOWN_NAME, STR_TOWN_VIEW_RENAME_TOWN_BUTTON, MAX_LENGTH_TOWN_NAME_CHARS, this, CS_ALPHANUMERAL, QSF_ENABLE_DEFAULT | QSF_LEN_IN_CHARS);
				break;

			case WID_TV_CATCHMENT:
				SetViewportCatchmentTown(Town::Get(this->window_number), !this->IsWidgetLowered(WID_TV_CATCHMENT));
				break;

			case WID_TV_EXPAND: { // expand town - only available on Scenario editor
				/* Warn the user if towns are not allowed to build roads, but do this only once per OpenTTD run. */
				static bool _warn_town_no_roads = false;

				if (!_settings_game.economy.allow_town_roads && !_warn_town_no_roads) {
					ShowErrorMessage(STR_ERROR_TOWN_EXPAND_WARN_NO_ROADS, INVALID_STRING_ID, WL_WARNING);
					_warn_town_no_roads = true;
				}

				Command<CMD_EXPAND_TOWN>::Post(STR_ERROR_CAN_T_EXPAND_TOWN, this->window_number, 0);
				break;
			}

			case WID_TV_DELETE: // delete town - only available on Scenario editor
				Command<CMD_DELETE_TOWN>::Post(STR_ERROR_TOWN_CAN_T_DELETE, this->window_number);
				break;
		}
	}

	void UpdateWidgetSize(int widget, Dimension *size, const Dimension &padding, Dimension *fill, Dimension *resize) override
	{
		switch (widget) {
			case WID_TV_INFO:
				size->height = GetDesiredInfoHeight(size->width) + padding.height;
				break;
		}
	}

	/**
	 * Gets the desired height for the information panel.
	 * @return the desired height in pixels.
	 */
	uint GetDesiredInfoHeight(int width) const
	{
		uint aimed_height = 3 * FONT_HEIGHT_NORMAL;

		bool first = true;
		for (int i = TE_BEGIN; i < TE_END; i++) {
			if (this->town->goal[i] == 0) continue;
			if (this->town->goal[i] == TOWN_GROWTH_WINTER && (TileHeight(this->town->xy) < LowestSnowLine() || this->town->cache.population <= 90)) continue;
			if (this->town->goal[i] == TOWN_GROWTH_DESERT && (GetTropicZone(this->town->xy) != TROPICZONE_DESERT || this->town->cache.population <= 60)) continue;

			if (first) {
				aimed_height += FONT_HEIGHT_NORMAL;
				first = false;
			}
			aimed_height += FONT_HEIGHT_NORMAL;
		}
		aimed_height += FONT_HEIGHT_NORMAL;

		if (_settings_game.economy.station_noise_level) aimed_height += FONT_HEIGHT_NORMAL;

		if (!this->town->text.empty()) {
			SetDParamStr(0, this->town->text);
			aimed_height += GetStringHeight(STR_JUST_RAW_STRING, width - WidgetDimensions::scaled.framerect.Horizontal());
		}

		return aimed_height;
	}

	void ResizeWindowAsNeeded()
	{
		const NWidgetBase *nwid_info = this->GetWidget<NWidgetBase>(WID_TV_INFO);
		uint aimed_height = GetDesiredInfoHeight(nwid_info->current_x);
		if (aimed_height > nwid_info->current_y || (aimed_height < nwid_info->current_y && nwid_info->current_y > nwid_info->smallest_y)) {
			this->ReInit();
		}
	}

	void OnResize() override
	{
		if (this->viewport != nullptr) {
			NWidgetViewport *nvp = this->GetWidget<NWidgetViewport>(WID_TV_VIEWPORT);
			nvp->UpdateViewportCoordinates(this);

			ScrollWindowToTile(this->town->xy, this, true); // Re-center viewport.
		}
	}

	/**
	 * Some data on this window has become invalid.
	 * @param data Information about the changed data.
	 * @param gui_scope Whether the call is done from GUI scope. You may not do everything when not in GUI scope. See #InvalidateWindowData() for details.
	 */
	void OnInvalidateData(int data = 0, bool gui_scope = true) override
	{
		if (!gui_scope) return;
		/* Called when setting station noise or required cargoes have changed, in order to resize the window */
		this->SetDirty(); // refresh display for current size. This will allow to avoid glitches when downgrading
		this->ResizeWindowAsNeeded();
	}

	void OnQueryTextFinished(char *str) override
	{
		if (str == nullptr) return;

		Command<CMD_RENAME_TOWN>::Post(STR_ERROR_CAN_T_RENAME_TOWN, this->window_number, str);
	}
};

static const NWidgetPart _nested_town_game_view_widgets[] = {
	NWidget(NWID_HORIZONTAL),
		NWidget(WWT_CLOSEBOX, COLOUR_BROWN),
		NWidget(WWT_PUSHIMGBTN, COLOUR_BROWN, WID_TV_CHANGE_NAME), SetMinimalSize(12, 14), SetDataTip(SPR_RENAME, STR_TOWN_VIEW_RENAME_TOOLTIP),
		NWidget(WWT_CAPTION, COLOUR_BROWN, WID_TV_CAPTION), SetDataTip(STR_TOWN_VIEW_TOWN_CAPTION, STR_TOOLTIP_WINDOW_TITLE_DRAG_THIS),
		NWidget(WWT_PUSHIMGBTN, COLOUR_BROWN, WID_TV_CENTER_VIEW), SetMinimalSize(12, 14), SetDataTip(SPR_GOTO_LOCATION, STR_TOWN_VIEW_CENTER_TOOLTIP),
		NWidget(WWT_SHADEBOX, COLOUR_BROWN),
		NWidget(WWT_DEFSIZEBOX, COLOUR_BROWN),
		NWidget(WWT_STICKYBOX, COLOUR_BROWN),
	EndContainer(),
	NWidget(WWT_PANEL, COLOUR_BROWN),
		NWidget(WWT_INSET, COLOUR_BROWN), SetPadding(2, 2, 2, 2),
			NWidget(NWID_VIEWPORT, INVALID_COLOUR, WID_TV_VIEWPORT), SetMinimalSize(254, 86), SetFill(1, 0), SetResize(1, 1),
		EndContainer(),
	EndContainer(),
	NWidget(WWT_PANEL, COLOUR_BROWN, WID_TV_INFO), SetMinimalSize(260, 32), SetResize(1, 0), SetFill(1, 0), EndContainer(),
	NWidget(NWID_HORIZONTAL, NC_EQUALSIZE),
		NWidget(WWT_PUSHTXTBTN, COLOUR_BROWN, WID_TV_SHOW_AUTHORITY), SetMinimalSize(80, 12), SetFill(1, 1), SetResize(1, 0), SetDataTip(STR_TOWN_VIEW_LOCAL_AUTHORITY_BUTTON, STR_TOWN_VIEW_LOCAL_AUTHORITY_TOOLTIP),
		NWidget(WWT_TEXTBTN, COLOUR_BROWN, WID_TV_CATCHMENT), SetMinimalSize(40, 12), SetFill(1, 1), SetResize(1, 0), SetDataTip(STR_BUTTON_CATCHMENT, STR_TOOLTIP_CATCHMENT),
		NWidget(WWT_RESIZEBOX, COLOUR_BROWN),
	EndContainer(),
};

static WindowDesc _town_game_view_desc(
	WDP_AUTO, "view_town", 260, TownViewWindow::WID_TV_HEIGHT_NORMAL,
	WC_TOWN_VIEW, WC_NONE,
	0,
	_nested_town_game_view_widgets, lengthof(_nested_town_game_view_widgets)
);

static const NWidgetPart _nested_town_editor_view_widgets[] = {
	NWidget(NWID_HORIZONTAL),
		NWidget(WWT_CLOSEBOX, COLOUR_BROWN),
		NWidget(WWT_PUSHIMGBTN, COLOUR_BROWN, WID_TV_CHANGE_NAME), SetMinimalSize(12, 14), SetDataTip(SPR_RENAME, STR_TOWN_VIEW_RENAME_TOOLTIP),
		NWidget(WWT_CAPTION, COLOUR_BROWN, WID_TV_CAPTION), SetDataTip(STR_TOWN_VIEW_TOWN_CAPTION, STR_TOOLTIP_WINDOW_TITLE_DRAG_THIS),
		NWidget(WWT_PUSHIMGBTN, COLOUR_BROWN, WID_TV_CENTER_VIEW), SetMinimalSize(12, 14), SetDataTip(SPR_GOTO_LOCATION, STR_TOWN_VIEW_CENTER_TOOLTIP),
		NWidget(WWT_SHADEBOX, COLOUR_BROWN),
		NWidget(WWT_DEFSIZEBOX, COLOUR_BROWN),
		NWidget(WWT_STICKYBOX, COLOUR_BROWN),
	EndContainer(),
	NWidget(WWT_PANEL, COLOUR_BROWN),
		NWidget(WWT_INSET, COLOUR_BROWN), SetPadding(2, 2, 2, 2),
			NWidget(NWID_VIEWPORT, INVALID_COLOUR, WID_TV_VIEWPORT), SetMinimalSize(254, 86), SetFill(1, 1), SetResize(1, 1),
		EndContainer(),
	EndContainer(),
	NWidget(WWT_PANEL, COLOUR_BROWN, WID_TV_INFO), SetMinimalSize(260, 32), SetResize(1, 0), SetFill(1, 0), EndContainer(),
	NWidget(NWID_HORIZONTAL, NC_EQUALSIZE),
		NWidget(WWT_PUSHTXTBTN, COLOUR_BROWN, WID_TV_EXPAND), SetMinimalSize(80, 12), SetFill(1, 1), SetResize(1, 0), SetDataTip(STR_TOWN_VIEW_EXPAND_BUTTON, STR_TOWN_VIEW_EXPAND_TOOLTIP),
		NWidget(WWT_PUSHTXTBTN, COLOUR_BROWN, WID_TV_DELETE), SetMinimalSize(80, 12), SetFill(1, 1), SetResize(1, 0), SetDataTip(STR_TOWN_VIEW_DELETE_BUTTON, STR_TOWN_VIEW_DELETE_TOOLTIP),
		NWidget(WWT_TEXTBTN, COLOUR_BROWN, WID_TV_CATCHMENT), SetMinimalSize(40, 12), SetFill(1, 1), SetResize(1, 0), SetDataTip(STR_BUTTON_CATCHMENT, STR_TOOLTIP_CATCHMENT),
		NWidget(WWT_RESIZEBOX, COLOUR_BROWN),
	EndContainer(),
};

static WindowDesc _town_editor_view_desc(
	WDP_AUTO, "view_town_scen", 260, TownViewWindow::WID_TV_HEIGHT_NORMAL,
	WC_TOWN_VIEW, WC_NONE,
	0,
	_nested_town_editor_view_widgets, lengthof(_nested_town_editor_view_widgets)
);

void ShowTownViewWindow(TownID town)
{
	if (_game_mode == GM_EDITOR) {
		AllocateWindowDescFront<TownViewWindow>(&_town_editor_view_desc, town);
	} else {
		AllocateWindowDescFront<TownViewWindow>(&_town_game_view_desc, town);
	}
}

static const NWidgetPart _nested_town_directory_widgets[] = {
	NWidget(NWID_HORIZONTAL),
		NWidget(WWT_CLOSEBOX, COLOUR_BROWN),
		NWidget(WWT_CAPTION, COLOUR_BROWN), SetDataTip(STR_TOWN_DIRECTORY_CAPTION, STR_TOOLTIP_WINDOW_TITLE_DRAG_THIS),
		NWidget(WWT_SHADEBOX, COLOUR_BROWN),
		NWidget(WWT_DEFSIZEBOX, COLOUR_BROWN),
		NWidget(WWT_STICKYBOX, COLOUR_BROWN),
	EndContainer(),
	NWidget(NWID_HORIZONTAL),
		NWidget(NWID_VERTICAL),
			NWidget(NWID_HORIZONTAL),
				NWidget(WWT_TEXTBTN, COLOUR_BROWN, WID_TD_SORT_ORDER), SetDataTip(STR_BUTTON_SORT_BY, STR_TOOLTIP_SORT_ORDER),
				NWidget(WWT_DROPDOWN, COLOUR_BROWN, WID_TD_SORT_CRITERIA), SetDataTip(STR_JUST_STRING, STR_TOOLTIP_SORT_CRITERIA),
				NWidget(WWT_EDITBOX, COLOUR_BROWN, WID_TD_FILTER), SetFill(1, 0), SetResize(1, 0), SetDataTip(STR_LIST_FILTER_OSKTITLE, STR_LIST_FILTER_TOOLTIP),
			EndContainer(),
			NWidget(WWT_PANEL, COLOUR_BROWN, WID_TD_LIST), SetDataTip(0x0, STR_TOWN_DIRECTORY_LIST_TOOLTIP),
							SetFill(1, 0), SetResize(1, 1), SetScrollbar(WID_TD_SCROLLBAR), EndContainer(),
			NWidget(WWT_PANEL, COLOUR_BROWN),
				NWidget(WWT_TEXT, COLOUR_BROWN, WID_TD_WORLD_POPULATION), SetPadding(2, 0, 2, 2), SetMinimalTextLines(1, 0), SetFill(1, 0), SetResize(1, 0), SetDataTip(STR_TOWN_POPULATION, STR_NULL),
			EndContainer(),
		EndContainer(),
		NWidget(NWID_VERTICAL),
			NWidget(NWID_VSCROLLBAR, COLOUR_BROWN, WID_TD_SCROLLBAR),
			NWidget(WWT_RESIZEBOX, COLOUR_BROWN),
		EndContainer(),
	EndContainer(),
};

/** Town directory window class. */
struct TownDirectoryWindow : public Window {
private:
	/* Runtime saved values */
	static Listing last_sorting;

	/* Constants for sorting towns */
	static const StringID sorter_names[];
	static GUITownList::SortFunction * const sorter_funcs[];

	StringFilter string_filter;             ///< Filter for towns
	QueryString townname_editbox;           ///< Filter editbox

	GUITownList towns;

	Scrollbar *vscroll;

	void BuildSortTownList()
	{
		if (this->towns.NeedRebuild()) {
			this->towns.clear();

			for (const Town *t : Town::Iterate()) {
				if (this->string_filter.IsEmpty()) {
					this->towns.push_back(t);
					continue;
				}
				this->string_filter.ResetState();
				this->string_filter.AddLine(t->GetCachedName());
				if (this->string_filter.GetState()) this->towns.push_back(t);
			}

			this->towns.shrink_to_fit();
			this->towns.RebuildDone();
			this->vscroll->SetCount((uint)this->towns.size()); // Update scrollbar as well.
		}
		/* Always sort the towns. */
		this->towns.Sort();
		this->SetWidgetDirty(WID_TD_LIST); // Force repaint of the displayed towns.
	}

	/** Sort by town name */
	static bool TownNameSorter(const Town * const &a, const Town * const &b)
	{
		return strnatcmp(a->GetCachedName(), b->GetCachedName()) < 0; // Sort by name (natural sorting).
	}

	/** Sort by population (default descending, as big towns are of the most interest). */
	static bool TownPopulationSorter(const Town * const &a, const Town * const &b)
	{
		uint32 a_population = a->cache.population;
		uint32 b_population = b->cache.population;
		if (a_population == b_population) return TownDirectoryWindow::TownNameSorter(a, b);
		return a_population < b_population;
	}

	/** Sort by town rating */
	static bool TownRatingSorter(const Town * const &a, const Town * const &b)
	{
		bool before = !TownDirectoryWindow::last_sorting.order; // Value to get 'a' before 'b'.

		/* Towns without rating are always after towns with rating. */
		if (a->have_ratings.at(_local_company)) {
			if (b->have_ratings.at(_local_company)) {
				int16 a_rating = a->ratings[_local_company];
				int16 b_rating = b->ratings[_local_company];
				if (a_rating == b_rating) return TownDirectoryWindow::TownNameSorter(a, b);
				return a_rating < b_rating;
			}
			return before;
		}
		if (b->have_ratings.at(_local_company)) return !before;

		/* Sort unrated towns always on ascending town name. */
		if (before) return TownDirectoryWindow::TownNameSorter(a, b);
		return !TownDirectoryWindow::TownNameSorter(a, b);
	}

public:
	TownDirectoryWindow(WindowDesc *desc) : Window(desc), townname_editbox(MAX_LENGTH_TOWN_NAME_CHARS * MAX_CHAR_LENGTH, MAX_LENGTH_TOWN_NAME_CHARS)
	{
		this->CreateNestedTree();

		this->vscroll = this->GetScrollbar(WID_TD_SCROLLBAR);

		this->towns.SetListing(this->last_sorting);
		this->towns.SetSortFuncs(TownDirectoryWindow::sorter_funcs);
		this->towns.ForceRebuild();
		this->BuildSortTownList();

		this->FinishInitNested(0);

		this->querystrings[WID_TD_FILTER] = &this->townname_editbox;
		this->townname_editbox.cancel_button = QueryString::ACTION_CLEAR;
	}

	void SetStringParameters(int widget) const override
	{
		switch (widget) {
			case WID_TD_WORLD_POPULATION:
				SetDParam(0, GetWorldPopulation());
				break;

			case WID_TD_SORT_CRITERIA:
				SetDParam(0, TownDirectoryWindow::sorter_names[this->towns.SortType()]);
				break;
		}
	}

	/**
	 * Get the string to draw the town name.
	 * @param t Town to draw.
	 * @return The string to use.
	 */
	static StringID GetTownString(const Town *t)
	{
		return t->larger_town ? STR_TOWN_DIRECTORY_CITY : STR_TOWN_DIRECTORY_TOWN;
	}

	void DrawWidget(const Rect &r, int widget) const override
	{
		switch (widget) {
			case WID_TD_SORT_ORDER:
				this->DrawSortButtonState(widget, this->towns.IsDescSortOrder() ? SBS_DOWN : SBS_UP);
				break;

			case WID_TD_LIST: {
				int n = 0;
				Rect tr = r.Shrink(WidgetDimensions::scaled.framerect);
				if (this->towns.size() == 0) { // No towns available.
					DrawString(tr, STR_TOWN_DIRECTORY_NONE);
					break;
				}

				/* At least one town available. */
				bool rtl = _current_text_dir == TD_RTL;
				Dimension icon_size = GetSpriteSize(SPR_TOWN_RATING_GOOD);
				int icon_x = tr.WithWidth(icon_size.width, rtl).left;
				tr = tr.Indent(icon_size.width + WidgetDimensions::scaled.hsep_normal, rtl);

				for (uint i = this->vscroll->GetPosition(); i < this->towns.size(); i++) {
					const Town *t = this->towns[i];
					assert(t->xy != INVALID_TILE);

					/* Draw rating icon. */
<<<<<<< HEAD
					if (_game_mode == GM_EDITOR || !t->have_ratings.at(_local_company)) {
						DrawSprite(SPR_TOWN_RATING_NA, PAL_NONE, icon_x, y + (this->resize.step_height - icon_size.height) / 2);
=======
					if (_game_mode == GM_EDITOR || !HasBit(t->have_ratings, _local_company)) {
						DrawSprite(SPR_TOWN_RATING_NA, PAL_NONE, icon_x, tr.top + (this->resize.step_height - icon_size.height) / 2);
>>>>>>> 2ebc601d
					} else {
						SpriteID icon = SPR_TOWN_RATING_APALLING;
						if (t->ratings[_local_company] > RATING_VERYPOOR) icon = SPR_TOWN_RATING_MEDIOCRE;
						if (t->ratings[_local_company] > RATING_GOOD)     icon = SPR_TOWN_RATING_GOOD;
						DrawSprite(icon, PAL_NONE, icon_x, tr.top + (this->resize.step_height - icon_size.height) / 2);
					}

					SetDParam(0, t->index);
					SetDParam(1, t->cache.population);
					DrawString(tr.left, tr.right, tr.top + (this->resize.step_height - FONT_HEIGHT_NORMAL) / 2, GetTownString(t));

					tr.top += this->resize.step_height;
					if (++n == this->vscroll->GetCapacity()) break; // max number of towns in 1 window
				}
				break;
			}
		}
	}

	void UpdateWidgetSize(int widget, Dimension *size, const Dimension &padding, Dimension *fill, Dimension *resize) override
	{
		switch (widget) {
			case WID_TD_SORT_ORDER: {
				Dimension d = GetStringBoundingBox(this->GetWidget<NWidgetCore>(widget)->widget_data);
				d.width += padding.width + Window::SortButtonWidth() * 2; // Doubled since the string is centred and it also looks better.
				d.height += padding.height;
				*size = maxdim(*size, d);
				break;
			}
			case WID_TD_SORT_CRITERIA: {
				Dimension d = {0, 0};
				for (uint i = 0; TownDirectoryWindow::sorter_names[i] != INVALID_STRING_ID; i++) {
					d = maxdim(d, GetStringBoundingBox(TownDirectoryWindow::sorter_names[i]));
				}
				d.width += padding.width;
				d.height += padding.height;
				*size = maxdim(*size, d);
				break;
			}
			case WID_TD_LIST: {
				Dimension d = GetStringBoundingBox(STR_TOWN_DIRECTORY_NONE);
				for (uint i = 0; i < this->towns.size(); i++) {
					const Town *t = this->towns[i];

					assert(t != nullptr);

					SetDParam(0, t->index);
					SetDParamMaxDigits(1, 8);
					d = maxdim(d, GetStringBoundingBox(GetTownString(t)));
				}
				Dimension icon_size = GetSpriteSize(SPR_TOWN_RATING_GOOD);
				d.width += icon_size.width + 2;
				d.height = std::max(d.height, icon_size.height);
				resize->height = d.height;
				d.height *= 5;
				d.width += padding.width;
				d.height += padding.height;
				*size = maxdim(*size, d);
				break;
			}
			case WID_TD_WORLD_POPULATION: {
				SetDParamMaxDigits(0, 10);
				Dimension d = GetStringBoundingBox(STR_TOWN_POPULATION);
				d.width += padding.width;
				d.height += padding.height;
				*size = maxdim(*size, d);
				break;
			}
		}
	}

	void OnClick(Point pt, int widget, int click_count) override
	{
		switch (widget) {
			case WID_TD_SORT_ORDER: // Click on sort order button
				if (this->towns.SortType() != 2) { // A different sort than by rating.
					this->towns.ToggleSortOrder();
					this->last_sorting = this->towns.GetListing(); // Store new sorting order.
				} else {
					/* Some parts are always sorted ascending on name. */
					this->last_sorting.order = !this->last_sorting.order;
					this->towns.SetListing(this->last_sorting);
					this->towns.ForceResort();
					this->towns.Sort();
				}
				this->SetDirty();
				break;

			case WID_TD_SORT_CRITERIA: // Click on sort criteria dropdown
				ShowDropDownMenu(this, TownDirectoryWindow::sorter_names, this->towns.SortType(), WID_TD_SORT_CRITERIA, 0, 0);
				break;

			case WID_TD_LIST: { // Click on Town Matrix
				uint id_v = this->vscroll->GetScrolledRowFromWidget(pt.y, this, WID_TD_LIST, WidgetDimensions::scaled.framerect.top);
				if (id_v >= this->towns.size()) return; // click out of town bounds

				const Town *t = this->towns[id_v];
				assert(t != nullptr);
				if (_ctrl_pressed) {
					ShowExtraViewportWindow(t->xy);
				} else {
					ScrollMainWindowToTile(t->xy);
				}
				break;
			}
		}
	}

	void OnDropdownSelect(int widget, int index) override
	{
		if (widget != WID_TD_SORT_CRITERIA) return;

		if (this->towns.SortType() != index) {
			this->towns.SetSortType(index);
			this->last_sorting = this->towns.GetListing(); // Store new sorting order.
			this->BuildSortTownList();
		}
	}

	void OnPaint() override
	{
		if (this->towns.NeedRebuild()) this->BuildSortTownList();
		this->DrawWidgets();
	}

	void OnHundredthTick() override
	{
		this->BuildSortTownList();
		this->SetDirty();
	}

	void OnResize() override
	{
		this->vscroll->SetCapacityFromWidget(this, WID_TD_LIST);
	}

	void OnEditboxChanged(int wid) override
	{
		if (wid == WID_TD_FILTER) {
			this->string_filter.SetFilterTerm(this->townname_editbox.text.buf);
			this->InvalidateData(TDIWD_FORCE_REBUILD);
		}
	}

	/**
	 * Some data on this window has become invalid.
	 * @param data Information about the changed data.
	 * @param gui_scope Whether the call is done from GUI scope. You may not do everything when not in GUI scope. See #InvalidateWindowData() for details.
	 */
	void OnInvalidateData(int data = 0, bool gui_scope = true) override
	{
		switch (data) {
			case TDIWD_FORCE_REBUILD:
				/* This needs to be done in command-scope to enforce rebuilding before resorting invalid data */
				this->towns.ForceRebuild();
				break;

			case TDIWD_POPULATION_CHANGE:
				if (this->towns.SortType() == 1) this->towns.ForceResort();
				break;

			default:
				this->towns.ForceResort();
		}
	}
};

Listing TownDirectoryWindow::last_sorting = {false, 0};

/** Names of the sorting functions. */
const StringID TownDirectoryWindow::sorter_names[] = {
	STR_SORT_BY_NAME,
	STR_SORT_BY_POPULATION,
	STR_SORT_BY_RATING,
	INVALID_STRING_ID
};

/** Available town directory sorting functions. */
GUITownList::SortFunction * const TownDirectoryWindow::sorter_funcs[] = {
	&TownNameSorter,
	&TownPopulationSorter,
	&TownRatingSorter,
};

static WindowDesc _town_directory_desc(
	WDP_AUTO, "list_towns", 208, 202,
	WC_TOWN_DIRECTORY, WC_NONE,
	0,
	_nested_town_directory_widgets, lengthof(_nested_town_directory_widgets)
);

void ShowTownDirectory()
{
	if (BringWindowToFrontById(WC_TOWN_DIRECTORY, 0)) return;
	new TownDirectoryWindow(&_town_directory_desc);
}

void CcFoundTown(Commands cmd, const CommandCost &result, TileIndex tile)
{
	if (result.Failed()) return;

	if (_settings_client.sound.confirm) SndPlayTileFx(SND_1F_CONSTRUCTION_OTHER, tile);
	if (!_settings_client.gui.persistent_buildingtools) ResetObjectToPlace();
}

void CcFoundRandomTown(Commands cmd, const CommandCost &result, Money, TownID town_id)
{
	if (result.Succeeded()) ScrollMainWindowToTile(Town::Get(town_id)->xy);
}

static const NWidgetPart _nested_found_town_widgets[] = {
	NWidget(NWID_HORIZONTAL),
		NWidget(WWT_CLOSEBOX, COLOUR_DARK_GREEN),
		NWidget(WWT_CAPTION, COLOUR_DARK_GREEN), SetDataTip(STR_FOUND_TOWN_CAPTION, STR_TOOLTIP_WINDOW_TITLE_DRAG_THIS),
		NWidget(WWT_SHADEBOX, COLOUR_DARK_GREEN),
		NWidget(WWT_STICKYBOX, COLOUR_DARK_GREEN),
	EndContainer(),
	/* Construct new town(s) buttons. */
	NWidget(WWT_PANEL, COLOUR_DARK_GREEN),
		NWidget(NWID_SPACER), SetMinimalSize(0, 2),
		NWidget(WWT_TEXTBTN, COLOUR_GREY, WID_TF_NEW_TOWN), SetMinimalSize(156, 12), SetFill(1, 0),
										SetDataTip(STR_FOUND_TOWN_NEW_TOWN_BUTTON, STR_FOUND_TOWN_NEW_TOWN_TOOLTIP), SetPadding(0, 2, 1, 2),
		NWidget(WWT_PUSHTXTBTN, COLOUR_GREY, WID_TF_RANDOM_TOWN), SetMinimalSize(156, 12), SetFill(1, 0),
										SetDataTip(STR_FOUND_TOWN_RANDOM_TOWN_BUTTON, STR_FOUND_TOWN_RANDOM_TOWN_TOOLTIP), SetPadding(0, 2, 1, 2),
		NWidget(WWT_PUSHTXTBTN, COLOUR_GREY, WID_TF_MANY_RANDOM_TOWNS), SetMinimalSize(156, 12), SetFill(1, 0),
										SetDataTip(STR_FOUND_TOWN_MANY_RANDOM_TOWNS, STR_FOUND_TOWN_RANDOM_TOWNS_TOOLTIP), SetPadding(0, 2, 1, 2),
		NWidget(WWT_PUSHTXTBTN, COLOUR_GREY, WID_TF_EXPAND_ALL_TOWNS), SetMinimalSize(156, 12), SetFill(1, 0),
										SetDataTip(STR_FOUND_TOWN_EXPAND_ALL_TOWNS, STR_FOUND_TOWN_EXPAND_ALL_TOWNS_TOOLTIP), SetPadding(0, 2, 0, 2),
		/* Town name selection. */
		NWidget(WWT_LABEL, COLOUR_DARK_GREEN), SetMinimalSize(156, 14), SetPadding(0, 2, 0, 2), SetDataTip(STR_FOUND_TOWN_NAME_TITLE, STR_NULL),
		NWidget(WWT_EDITBOX, COLOUR_GREY, WID_TF_TOWN_NAME_EDITBOX), SetMinimalSize(156, 12), SetPadding(0, 2, 3, 2),
										SetDataTip(STR_FOUND_TOWN_NAME_EDITOR_TITLE, STR_FOUND_TOWN_NAME_EDITOR_HELP),
		NWidget(WWT_PUSHTXTBTN, COLOUR_GREY, WID_TF_TOWN_NAME_RANDOM), SetMinimalSize(78, 12), SetPadding(0, 2, 0, 2), SetFill(1, 0),
										SetDataTip(STR_FOUND_TOWN_NAME_RANDOM_BUTTON, STR_FOUND_TOWN_NAME_RANDOM_TOOLTIP),
		/* Town size selection. */
		NWidget(NWID_HORIZONTAL), SetPIP(2, 0, 2),
			NWidget(NWID_SPACER), SetFill(1, 0),
			NWidget(WWT_LABEL, COLOUR_DARK_GREEN), SetMinimalSize(148, 14), SetDataTip(STR_FOUND_TOWN_INITIAL_SIZE_TITLE, STR_NULL),
			NWidget(NWID_SPACER), SetFill(1, 0),
		EndContainer(),
		NWidget(NWID_HORIZONTAL, NC_EQUALSIZE), SetPIP(2, 0, 2),
			NWidget(WWT_TEXTBTN, COLOUR_GREY, WID_TF_SIZE_SMALL), SetMinimalSize(78, 12), SetFill(1, 0),
										SetDataTip(STR_FOUND_TOWN_INITIAL_SIZE_SMALL_BUTTON, STR_FOUND_TOWN_INITIAL_SIZE_TOOLTIP),
			NWidget(WWT_TEXTBTN, COLOUR_GREY, WID_TF_SIZE_MEDIUM), SetMinimalSize(78, 12), SetFill(1, 0),
										SetDataTip(STR_FOUND_TOWN_INITIAL_SIZE_MEDIUM_BUTTON, STR_FOUND_TOWN_INITIAL_SIZE_TOOLTIP),
		EndContainer(),
		NWidget(NWID_SPACER), SetMinimalSize(0, 1),
		NWidget(NWID_HORIZONTAL, NC_EQUALSIZE), SetPIP(2, 0, 2),
			NWidget(WWT_TEXTBTN, COLOUR_GREY, WID_TF_SIZE_LARGE), SetMinimalSize(78, 12), SetFill(1, 0),
										SetDataTip(STR_FOUND_TOWN_INITIAL_SIZE_LARGE_BUTTON, STR_FOUND_TOWN_INITIAL_SIZE_TOOLTIP),
			NWidget(WWT_TEXTBTN, COLOUR_GREY, WID_TF_SIZE_RANDOM), SetMinimalSize(78, 12), SetFill(1, 0),
										SetDataTip(STR_FOUND_TOWN_SIZE_RANDOM, STR_FOUND_TOWN_INITIAL_SIZE_TOOLTIP),
		EndContainer(),
		NWidget(NWID_SPACER), SetMinimalSize(0, 3),
		NWidget(WWT_TEXTBTN, COLOUR_GREY, WID_TF_CITY), SetPadding(0, 2, 0, 2), SetMinimalSize(156, 12), SetFill(1, 0),
										SetDataTip(STR_FOUND_TOWN_CITY, STR_FOUND_TOWN_CITY_TOOLTIP), SetFill(1, 0),
		/* Town roads selection. */
		NWidget(NWID_HORIZONTAL), SetPIP(2, 0, 2),
			NWidget(NWID_SPACER), SetFill(1, 0),
			NWidget(WWT_LABEL, COLOUR_DARK_GREEN), SetMinimalSize(148, 14), SetDataTip(STR_FOUND_TOWN_ROAD_LAYOUT, STR_NULL),
			NWidget(NWID_SPACER), SetFill(1, 0),
		EndContainer(),
		NWidget(NWID_HORIZONTAL, NC_EQUALSIZE), SetPIP(2, 0, 2),
			NWidget(WWT_TEXTBTN, COLOUR_GREY, WID_TF_LAYOUT_ORIGINAL), SetMinimalSize(78, 12), SetFill(1, 0), SetDataTip(STR_FOUND_TOWN_SELECT_LAYOUT_ORIGINAL, STR_FOUND_TOWN_SELECT_TOWN_ROAD_LAYOUT),
			NWidget(WWT_TEXTBTN, COLOUR_GREY, WID_TF_LAYOUT_BETTER), SetMinimalSize(78, 12), SetFill(1, 0), SetDataTip(STR_FOUND_TOWN_SELECT_LAYOUT_BETTER_ROADS, STR_FOUND_TOWN_SELECT_TOWN_ROAD_LAYOUT),
		EndContainer(),
		NWidget(NWID_SPACER), SetMinimalSize(0, 1),
		NWidget(NWID_HORIZONTAL, NC_EQUALSIZE), SetPIP(2, 0, 2),
			NWidget(WWT_TEXTBTN, COLOUR_GREY, WID_TF_LAYOUT_GRID2), SetMinimalSize(78, 12), SetFill(1, 0), SetDataTip(STR_FOUND_TOWN_SELECT_LAYOUT_2X2_GRID, STR_FOUND_TOWN_SELECT_TOWN_ROAD_LAYOUT),
			NWidget(WWT_TEXTBTN, COLOUR_GREY, WID_TF_LAYOUT_GRID3), SetMinimalSize(78, 12), SetFill(1, 0), SetDataTip(STR_FOUND_TOWN_SELECT_LAYOUT_3X3_GRID, STR_FOUND_TOWN_SELECT_TOWN_ROAD_LAYOUT),
		EndContainer(),
		NWidget(NWID_SPACER), SetMinimalSize(0, 1),
		NWidget(WWT_TEXTBTN, COLOUR_GREY, WID_TF_LAYOUT_RANDOM), SetPadding(0, 2, 0, 2), SetMinimalSize(0, 12), SetFill(1, 0),
										SetDataTip(STR_FOUND_TOWN_SELECT_LAYOUT_RANDOM, STR_FOUND_TOWN_SELECT_TOWN_ROAD_LAYOUT), SetFill(1, 0),
		NWidget(NWID_SPACER), SetMinimalSize(0, 2),
	EndContainer(),
};

/** Found a town window class. */
struct FoundTownWindow : Window {
private:
	TownSize town_size;     ///< Selected town size
	TownLayout town_layout; ///< Selected town layout
	bool city;              ///< Are we building a city?
	QueryString townname_editbox; ///< Townname editbox
	bool townnamevalid;     ///< Is generated town name valid?
	uint32 townnameparts;   ///< Generated town name
	TownNameParams params;  ///< Town name parameters

public:
	FoundTownWindow(WindowDesc *desc, WindowNumber window_number) :
			Window(desc),
			town_size(TSZ_MEDIUM),
			town_layout(_settings_game.economy.town_layout),
			townname_editbox(MAX_LENGTH_TOWN_NAME_CHARS * MAX_CHAR_LENGTH, MAX_LENGTH_TOWN_NAME_CHARS),
			params(_settings_game.game_creation.town_name)
	{
		this->InitNested(window_number);
		this->querystrings[WID_TF_TOWN_NAME_EDITBOX] = &this->townname_editbox;
		this->RandomTownName();
		this->UpdateButtons(true);
	}

	void RandomTownName()
	{
		this->townnamevalid = GenerateTownName(&this->townnameparts);

		if (!this->townnamevalid) {
			this->townname_editbox.text.DeleteAll();
		} else {
			GetTownName(this->townname_editbox.text.buf, &this->params, this->townnameparts, &this->townname_editbox.text.buf[this->townname_editbox.text.max_bytes - 1]);
			this->townname_editbox.text.UpdateSize();
		}
		UpdateOSKOriginalText(this, WID_TF_TOWN_NAME_EDITBOX);

		this->SetWidgetDirty(WID_TF_TOWN_NAME_EDITBOX);
	}

	void UpdateButtons(bool check_availability)
	{
		if (check_availability && _game_mode != GM_EDITOR) {
			this->SetWidgetsDisabledState(true, WID_TF_RANDOM_TOWN, WID_TF_MANY_RANDOM_TOWNS, WID_TF_EXPAND_ALL_TOWNS, WID_TF_SIZE_LARGE, WIDGET_LIST_END);
			this->SetWidgetsDisabledState(_settings_game.economy.found_town != TF_CUSTOM_LAYOUT,
					WID_TF_LAYOUT_ORIGINAL, WID_TF_LAYOUT_BETTER, WID_TF_LAYOUT_GRID2, WID_TF_LAYOUT_GRID3, WID_TF_LAYOUT_RANDOM, WIDGET_LIST_END);
			if (_settings_game.economy.found_town != TF_CUSTOM_LAYOUT) town_layout = _settings_game.economy.town_layout;
		}

		for (int i = WID_TF_SIZE_SMALL; i <= WID_TF_SIZE_RANDOM; i++) {
			this->SetWidgetLoweredState(i, i == WID_TF_SIZE_SMALL + this->town_size);
		}

		this->SetWidgetLoweredState(WID_TF_CITY, this->city);

		for (int i = WID_TF_LAYOUT_ORIGINAL; i <= WID_TF_LAYOUT_RANDOM; i++) {
			this->SetWidgetLoweredState(i, i == WID_TF_LAYOUT_ORIGINAL + this->town_layout);
		}

		this->SetDirty();
	}

	template <typename Tcallback>
	void ExecuteFoundTownCommand(TileIndex tile, bool random, StringID errstr, Tcallback cc)
	{
		std::string name;

		if (!this->townnamevalid) {
			name = this->townname_editbox.text.buf;
		} else {
			/* If user changed the name, send it */
			char buf[MAX_LENGTH_TOWN_NAME_CHARS * MAX_CHAR_LENGTH];
			GetTownName(buf, &this->params, this->townnameparts, lastof(buf));
			if (strcmp(buf, this->townname_editbox.text.buf) != 0) name = this->townname_editbox.text.buf;
		}

		bool success = Command<CMD_FOUND_TOWN>::Post(errstr, cc,
				tile, this->town_size, this->city, this->town_layout, random, townnameparts, name);

		/* Rerandomise name, if success and no cost-estimation. */
		if (success && !_shift_pressed) this->RandomTownName();
	}

	void OnClick(Point pt, int widget, int click_count) override
	{
		switch (widget) {
			case WID_TF_NEW_TOWN:
				HandlePlacePushButton(this, WID_TF_NEW_TOWN, SPR_CURSOR_TOWN, HT_RECT);
				break;

			case WID_TF_RANDOM_TOWN:
				this->ExecuteFoundTownCommand(0, true, STR_ERROR_CAN_T_GENERATE_TOWN, CcFoundRandomTown);
				break;

			case WID_TF_TOWN_NAME_RANDOM:
				this->RandomTownName();
				this->SetFocusedWidget(WID_TF_TOWN_NAME_EDITBOX);
				break;

			case WID_TF_MANY_RANDOM_TOWNS: {
				Backup<bool> old_generating_world(_generating_world, true, FILE_LINE);
				UpdateNearestTownForRoadTiles(true);
				if (!GenerateTowns(this->town_layout)) {
					ShowErrorMessage(STR_ERROR_CAN_T_GENERATE_TOWN, STR_ERROR_NO_SPACE_FOR_TOWN, WL_INFO);
				}
				UpdateNearestTownForRoadTiles(false);
				old_generating_world.Restore();
				break;
			}

			case WID_TF_EXPAND_ALL_TOWNS:
				for (Town *t : Town::Iterate()) {
					Command<CMD_EXPAND_TOWN>::Do(DC_EXEC, t->index, 0);
				}
				break;

			case WID_TF_SIZE_SMALL: case WID_TF_SIZE_MEDIUM: case WID_TF_SIZE_LARGE: case WID_TF_SIZE_RANDOM:
				this->town_size = (TownSize)(widget - WID_TF_SIZE_SMALL);
				this->UpdateButtons(false);
				break;

			case WID_TF_CITY:
				this->city ^= true;
				this->SetWidgetLoweredState(WID_TF_CITY, this->city);
				this->SetDirty();
				break;

			case WID_TF_LAYOUT_ORIGINAL: case WID_TF_LAYOUT_BETTER: case WID_TF_LAYOUT_GRID2:
			case WID_TF_LAYOUT_GRID3: case WID_TF_LAYOUT_RANDOM:
				this->town_layout = (TownLayout)(widget - WID_TF_LAYOUT_ORIGINAL);
				this->UpdateButtons(false);
				break;
		}
	}

	void OnPlaceObject(Point pt, TileIndex tile) override
	{
		this->ExecuteFoundTownCommand(tile, false, STR_ERROR_CAN_T_FOUND_TOWN_HERE, CcFoundTown);
	}

	void OnPlaceObjectAbort() override
	{
		this->RaiseButtons();
		this->UpdateButtons(false);
	}

	/**
	 * Some data on this window has become invalid.
	 * @param data Information about the changed data.
	 * @param gui_scope Whether the call is done from GUI scope. You may not do everything when not in GUI scope. See #InvalidateWindowData() for details.
	 */
	void OnInvalidateData(int data = 0, bool gui_scope = true) override
	{
		if (!gui_scope) return;
		this->UpdateButtons(true);
	}
};

static WindowDesc _found_town_desc(
	WDP_AUTO, "build_town", 160, 162,
	WC_FOUND_TOWN, WC_NONE,
	WDF_CONSTRUCTION,
	_nested_found_town_widgets, lengthof(_nested_found_town_widgets)
);

void ShowFoundTownWindow()
{
	if (_game_mode != GM_EDITOR && !Company::IsValidID(_local_company)) return;
	AllocateWindowDescFront<FoundTownWindow>(&_found_town_desc, 0);
}

void InitializeTownGui()
{
	_town_local_authority_kdtree.Clear();
}<|MERGE_RESOLUTION|>--- conflicted
+++ resolved
@@ -55,19 +55,11 @@
 		NWidget(WWT_DEFSIZEBOX, COLOUR_BROWN),
 		NWidget(WWT_STICKYBOX, COLOUR_BROWN),
 	EndContainer(),
-<<<<<<< HEAD
 	NWidget(NWID_HORIZONTAL),
 		NWidget(WWT_PANEL, COLOUR_BROWN, WID_TA_RATING_INFO), SetScrollbar(WID_TA_RATING_SCROLL), SetMinimalSize(317, 92), SetResize(1, 1), EndContainer(),
 		NWidget(NWID_VSCROLLBAR, COLOUR_BROWN, WID_TA_RATING_SCROLL),
 	EndContainer(),
-	NWidget(NWID_HORIZONTAL),
-		NWidget(WWT_PANEL, COLOUR_BROWN, WID_TA_COMMAND_LIST), SetMinimalSize(305, 52), SetResize(1, 0), SetDataTip(0x0, STR_LOCAL_AUTHORITY_ACTIONS_TOOLTIP), SetScrollbar(WID_TA_SCROLLBAR), EndContainer(),
-		NWidget(NWID_VSCROLLBAR, COLOUR_BROWN, WID_TA_SCROLLBAR),
-	EndContainer(),
-=======
-	NWidget(WWT_PANEL, COLOUR_BROWN, WID_TA_RATING_INFO), SetMinimalSize(317, 92), SetResize(1, 1), EndContainer(),
 	NWidget(WWT_PANEL, COLOUR_BROWN, WID_TA_COMMAND_LIST), SetMinimalSize(317, 52), SetResize(1, 0), SetDataTip(0x0, STR_LOCAL_AUTHORITY_ACTIONS_TOOLTIP), EndContainer(),
->>>>>>> 2ebc601d
 	NWidget(WWT_PANEL, COLOUR_BROWN, WID_TA_ACTION_INFO), SetMinimalSize(317, 52), SetResize(1, 0), EndContainer(),
 	NWidget(NWID_HORIZONTAL),
 		NWidget(WWT_PUSHTXTBTN, COLOUR_BROWN, WID_TA_EXECUTE),  SetMinimalSize(317, 12), SetResize(1, 0), SetFill(1, 0), SetDataTip(STR_LOCAL_AUTHORITY_DO_IT_BUTTON, STR_LOCAL_AUTHORITY_DO_IT_TOOLTIP),
@@ -79,12 +71,8 @@
 struct TownAuthorityWindow : Window {
 private:
 	Town *town;    ///< Town being displayed.
+	Scrollbar *vscroll;
 	int sel_index; ///< Currently selected town action, \c 0 to \c TACT_COUNT-1, \c -1 means no action selected.
-<<<<<<< HEAD
-	Scrollbar *vscroll;
-	Scrollbar *rating_scroll;
-=======
->>>>>>> 2ebc601d
 	uint displayed_actions_on_previous_painting; ///< Actions that were available on the previous call to OnPaint()
 	TownActions enabled_actions; ///< Actions that are enabled in settings.
 	TownActions available_actions; ///< Actions that are available to execute for the current company.
@@ -132,17 +120,12 @@
 	TownAuthorityWindow(WindowDesc *desc, WindowNumber window_number) : Window(desc), sel_index(-1), displayed_actions_on_previous_painting(0), available_actions(TACT_NONE)
 	{
 		this->town = Town::Get(window_number);
-<<<<<<< HEAD
+		this->enabled_actions = GetEnabledActions();
 // 		this->InitNested(window_number);
+
 		this->CreateNestedTree();
-		this->vscroll = this->GetScrollbar(WID_TA_SCROLLBAR);
-		this->rating_scroll = this->GetScrollbar(WID_TA_RATING_SCROLL);
+		this->vscroll = this->GetScrollbar(WID_TA_RATING_SCROLL);
 		this->FinishInitNested(window_number);
-		this->vscroll->SetCapacity((this->GetWidget<NWidgetBase>(WID_TA_COMMAND_LIST)->current_y - WD_FRAMERECT_TOP - WD_FRAMERECT_BOTTOM) / FONT_HEIGHT_NORMAL);
-=======
-		this->enabled_actions = GetEnabledActions();
-		this->InitNested(window_number);
->>>>>>> 2ebc601d
 	}
 
 	void OnInit() override
@@ -159,14 +142,13 @@
 
 		this->SetWidgetLoweredState(WID_TA_ZONE_BUTTON, this->town->show_zone);
 		this->SetWidgetDisabledState(WID_TA_EXECUTE, (this->sel_index == -1) || !HasBit(this->available_actions, this->sel_index));
-
 		int count = 1;
 		for (const Company *c : Company::Iterate()) {
 			if ((this->town->have_ratings.at(c->index) || this->town->exclusivity == c->index)) {
 				count++;
 			}
 		}
-		this->rating_scroll->SetCount(count);
+		this->vscroll->SetCount(count);
 		this->DrawWidgets();
 		if (!this->IsShaded())
 		{
@@ -188,13 +170,12 @@
 		r.top += this->resize.step_height;
 
 		bool rtl = _current_text_dir == TD_RTL;
-<<<<<<< HEAD
-		uint text_left      = left  + (rtl ? 0 : icon_width + exclusive_width + 4);
-		uint text_right     = right - (rtl ? icon_width + exclusive_width + 4 : 0);
-		uint icon_left      = rtl ? right - icon_width : left;
-		uint exclusive_left = rtl ? right - icon_width - exclusive_width - 2 : left + icon_width + 2;
-		uint count = this->rating_scroll->GetCapacity();
-		uint i = this->rating_scroll->GetPosition();
+		Rect icon      = r.WithWidth(this->icon_size.width, rtl);
+		Rect exclusive = r.Indent(this->icon_size.width + WidgetDimensions::scaled.hsep_normal, rtl).WithWidth(this->exclusive_size.width, rtl);
+		Rect text      = r.Indent(this->icon_size.width + WidgetDimensions::scaled.hsep_normal + this->exclusive_size.width + WidgetDimensions::scaled.hsep_normal, rtl);
+
+		uint count = this->vscroll->GetCapacity();
+		uint i = this->vscroll->GetPosition();
 		uint current = 0;
 		/* Draw list of companies */
 		for (const Company *c : Company::Iterate()) {
@@ -204,17 +185,7 @@
 					continue;
 				}
 				current++;
-				DrawCompanyIcon(c->index, icon_left, y + icon_y_offset);
-=======
-		Rect icon      = r.WithWidth(this->icon_size.width, rtl);
-		Rect exclusive = r.Indent(this->icon_size.width + WidgetDimensions::scaled.hsep_normal, rtl).WithWidth(this->exclusive_size.width, rtl);
-		Rect text      = r.Indent(this->icon_size.width + WidgetDimensions::scaled.hsep_normal + this->exclusive_size.width + WidgetDimensions::scaled.hsep_normal, rtl);
-
-		/* Draw list of companies */
-		for (const Company *c : Company::Iterate()) {
-			if ((HasBit(this->town->have_ratings, c->index) || this->town->exclusivity == c->index)) {
 				DrawCompanyIcon(c->index, icon.left, text.top + icon_y_offset);
->>>>>>> 2ebc601d
 
 				SetDParam(0, c->index);
 				SetDParam(1, c->index);
@@ -234,25 +205,19 @@
 					DrawSprite(SPR_EXCLUSIVE_TRANSPORT, COMPANY_SPRITE_COLOUR(c->index), exclusive.left, text.top + exclusive_y_offset);
 				}
 
-<<<<<<< HEAD
-				DrawString(text_left, text_right, y, STR_LOCAL_AUTHORITY_COMPANY_RATING);
-				y += FONT_HEIGHT_NORMAL;
+				DrawString(text.left, text.right, text.top + text_y_offset, STR_LOCAL_AUTHORITY_COMPANY_RATING);
+				text.top += this->resize.step_height;
 				if (current - i + 1 == count) {
 					break;
 				}
 			}
 		}
-=======
-				DrawString(text.left, text.right, text.top + text_y_offset, STR_LOCAL_AUTHORITY_COMPANY_RATING);
-				text.top += this->resize.step_height;
-			}
-		}
-
-		text.bottom = text.top - 1;
-		if (text.bottom > r.bottom) {
-			/* If the company list is too big to fit, mark ourself dirty and draw again. */
-			ResizeWindow(this, 0, text.bottom - r.bottom, false);
-		}
+
+// 		text.bottom = text.top - 1;
+// 		if (text.bottom > r.bottom) {
+// 			/* If the company list is too big to fit, mark ourself dirty and draw again. */
+// 			ResizeWindow(this, 0, text.bottom - r.bottom, false);
+// 		}
 	}
 
 	/** Draws the contents of the actions panel. May re-initialise window to resize panel, if the list does not fit. */
@@ -276,7 +241,6 @@
 			DrawString(r, STR_LOCAL_AUTHORITY_ACTION_SMALL_ADVERTISING_CAMPAIGN + i, action_colour);
 			r.top += FONT_HEIGHT_NORMAL;
 		}
->>>>>>> 2ebc601d
 	}
 
 	void SetStringParameters(int widget) const override
@@ -368,11 +332,6 @@
 		}
 	}
 
-	void OnResize() override
-	{
-		this->rating_scroll->SetCapacityFromWidget(this, WID_TA_RATING_INFO,  WD_FRAMERECT_TOP + WD_FRAMERECT_BOTTOM);
-	}
-
 	void OnHundredthTick() override
 	{
 		this->SetDirty();
@@ -386,6 +345,11 @@
 		if (!HasBit(this->enabled_actions, this->sel_index)) {
 			this->sel_index = -1;
 		}
+	}
+
+	void OnResize() override
+	{
+		this->vscroll->SetCapacityFromWidget(this, WID_TA_RATING_INFO, WidgetDimensions::scaled.framerect.Vertical());
 	}
 };
 
@@ -905,13 +869,8 @@
 					assert(t->xy != INVALID_TILE);
 
 					/* Draw rating icon. */
-<<<<<<< HEAD
 					if (_game_mode == GM_EDITOR || !t->have_ratings.at(_local_company)) {
-						DrawSprite(SPR_TOWN_RATING_NA, PAL_NONE, icon_x, y + (this->resize.step_height - icon_size.height) / 2);
-=======
-					if (_game_mode == GM_EDITOR || !HasBit(t->have_ratings, _local_company)) {
 						DrawSprite(SPR_TOWN_RATING_NA, PAL_NONE, icon_x, tr.top + (this->resize.step_height - icon_size.height) / 2);
->>>>>>> 2ebc601d
 					} else {
 						SpriteID icon = SPR_TOWN_RATING_APALLING;
 						if (t->ratings[_local_company] > RATING_VERYPOOR) icon = SPR_TOWN_RATING_MEDIOCRE;
